TOP = ..
include $(TOP)/mk/config.make

SCRIPT = _vdoc.py
VERBOSE = -v

all install build:	check
	$(APP_EXE) --nogui --silent --exit --script '$(SCRIPT) build'
	$(MAKE) -C $(TOP)/docs/user/tools DOCDIR=$$(pwd)/user/tools RSYNC="ln -s" install-icons

ifneq (,$(wildcard $(PYTHON_EXE)))
check:
	$(PYTHON_EXE) $(SCRIPT) check $(VERBOSE)

clean:	check
	$(PYTHON_EXE) $(SCRIPT) clean

distclean:
	$(PYTHON_EXE) $(SCRIPT) clean
<<<<<<< HEAD

from-daily:
=======
else
clean distclean:
	rm -rf user
endif

from-daily:
	rm -rf user
>>>>>>> 0e438268
	bin=$(shell dirname $$(readlink $$(which chimerax-daily))); \
	$(MAKE) APP_EXE=chimerax-daily PYTHON_EXE="$$bin/python$(PYTHON_VERSION)" install<|MERGE_RESOLUTION|>--- conflicted
+++ resolved
@@ -17,10 +17,6 @@
 
 distclean:
 	$(PYTHON_EXE) $(SCRIPT) clean
-<<<<<<< HEAD
-
-from-daily:
-=======
 else
 clean distclean:
 	rm -rf user
@@ -28,6 +24,5 @@
 
 from-daily:
 	rm -rf user
->>>>>>> 0e438268
 	bin=$(shell dirname $$(readlink $$(which chimerax-daily))); \
 	$(MAKE) APP_EXE=chimerax-daily PYTHON_EXE="$$bin/python$(PYTHON_VERSION)" install