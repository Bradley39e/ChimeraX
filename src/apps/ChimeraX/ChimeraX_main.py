# vim: set expandtab shiftwidth=4 softtabstop=4:
# Copyright © 2014 Regents of the University of California.
# All Rights Reserved.  This software provided pursuant to a
# license agreement containing restrictions on its disclosure,
# duplication and use.  This notice must be embedded in or
# attached to all copies, including partial copies, of the
# software or any revisions or derivations thereof.
import sys
import os

__version__ = "0.1.0a0"     # version of this file -- PEP 440 compatible

app_name = "ChimeraX"
app_author = "UCSF"
# remember locale codes are frequently different than country codes
localized_app_name = {
    'af': u'ChimeraX',          # Afrikaans
    'cs': u'PřízrakX',          # Czech
    'da': u'ChiemraX',          # Danish
    'de': u'ChimäreX',          # German
    'el': u'ΧίμαιραX',          # Greek
    'en': u'ChimeraX',          # English
    'es': u'QuimeraX',          # Spanish
    'fi': u'KauhukuvaX',        # Finish
    'fr': u'ChimèreX',          # French
    'hr': u'HimeraX',           # Croatian
    'in': u'Angan-anganX',      # Indonesian
    'it': u'ChimeraX',          # Italian
    'ja': u'キメラX',           # Japanese
    'ko': u'키메라X',           # Korean
    'nl': u'ChimeraX',          # Dutch
    'no': u'ChimeraX',          # Norwegian
    'pl': u'ChimeraX',          # Polish
    'pt': u'QuimeraX',          # Portuguese
    'ro': u'HimerăX',           # Romainian
    'ru': u'ХимераX',           # Russian
    'sr': u'ХимераX',           # Serbian
    'sk': u'PrízrakX',          # Slovak
    'sv': u'ChimeraX',          # Swedish
    'th': u'ความเพ้อฝันX',        # Thai
    'tr': u'KuruntuX',          # Turkish
    'uk': u'ХимераX',           # Ukrainian
    'zh': u'嵌合體X',           # Chinese
}


def parse_arguments(argv):
    """Initialize ChimeraX application."""
    import getopt

    if sys.platform.startswith('darwin'):
        # skip extra -psn_ argument on Mac OS X 10.8 and earlier
        import platform
        release = platform.mac_ver()[0]
        if release:
            release = [int(x) for x in release.split('.')]
            if release < [10, 9]:
                for i, arg in enumerate(argv):
                    if i == 0:
                        continue
                    if arg.startswith('-psn_'):
                        del argv[i]
                        break

    class Opts:
        pass
    opts = Opts()
    opts.debug = False
    opts.gui = True
    opts.module = None
    opts.line_profile = False
    opts.list_file_types = False
    opts.load_tools = True
    opts.silent = False
    opts.start_tools = []
    opts.status = True
    opts.stereo = False
    opts.uninstall = False
    opts.use_defaults = False
<<<<<<< HEAD
    opts.version = 0
    opts.window_sys = "wx"
=======
    opts.version = -1
>>>>>>> 79f2423c

    # Will build usage string from list of arguments
    arguments = [
        "--debug",
        "--nogui",
        "--help",
        "--lineprofile",
        "--listfiletypes",
        "--silent",
        "--nostatus",
<<<<<<< HEAD
=======
        "--start <tool name>",
        "--notools",
>>>>>>> 79f2423c
        "--stereo",
        "--notools",
        "--uninstall",
        "--usedefaults",
        "--version",
        "--windowsys ",
    ]
    if sys.platform.startswith("win"):
        arguments += ["--console", "--noconsole"]
    usage = '[' + "] [".join(arguments) + ']'
    usage += " or -m module_name [args]"
    # add in default argument values
    arguments += [
        "--nodebug",
        "--gui",
        "--nolineprofile",
        "--nosilent",
        "--status",
        "--tools",
        "--nousedefaults",
    ]
    if len(sys.argv) > 2 and sys.argv[1] == '-m':
        # treat like Python's -m argument
        opts.gui = False
        opts.silent = True
        opts.module = sys.argv[2]
        return opts, sys.argv[2:]
    try:
        shortopts = ""
        longopts = []
        for a in arguments:
            if a.startswith("--"):
                i = a.find(' ')
                if i == -1:
                    longopts.append(a[2:])
                else:
                    longopts.append(a[2:i] + '=')
            elif a.startswith('-'):
                i = a.find(' ')
                if i == -1:
                    shortopts += a[1]
                else:
                    shortopts += a[1] + ':'
        options, args = getopt.getopt(argv[1:], shortopts, longopts)
    except getopt.error as message:
        print("%s: %s" % (argv[0], message), file=sys.stderr)
        print("usage: %s %s\n" % (argv[0], usage), file=sys.stderr)
        raise SystemExit(os.EX_USAGE)

    help = False
    for opt, optarg in options:
        if opt in ("--debug", "--nodebug"):
            opts.debug = opt[2] == 'd'
        elif opt == "--help":
            help = True
        elif opt in ("--gui", "--nogui"):
            opts.gui = opt[2] == 'g'
        elif opt in ("--lineprofile", "--nolineprofile"):
            opts.line_profile = opt[2] == 'l'
        elif opt == "--listfiletypes":
            opts.list_file_types = True
        elif opt in ("--silent", "--nosilent"):
            opts.silent = opt[2] == 's'
        elif opt in ("--status", "--nostatus"):
            opts.status = opt[2] == 's'
        elif opt in "--stereo":
            opts.stereo = True
        elif opt == "--start":
            opts.start_tools.append(optarg)
        elif opt in ("--tools", "--notools"):
            opts.load_tools = opt[2] == 't'
        elif opt == "--uninstall":
            opts.uninstall = True
        elif opt in ("--usedefaults", "--nousedefaults"):
            opts.load_tools = opt[2] == 'u'
        elif opt == "--version":
            opts.version += 1
        elif opt == "--windowsys":
            if optarg not in ("wx", "qt"):
                print("--windowsys argument must be either wx or qt", file=sys.stderr)
                raise SystemExit(os.EX_USAGE)
            opts.window_sys = optarg
    if help:
        print("usage: %s %s\n" % (argv[0], usage), file=sys.stderr)
        raise SystemExit(os.EX_USAGE)
    if opts.version >= 0 or opts.list_file_types:
        opts.gui = False
        opts.silent = True
    return opts, args


def init(argv, event_loop=True):
    if sys.platform.startswith('darwin'):
        paths = os.environ['PATH'].split(':')
        if '/usr/sbin' not in paths:
            # numpy, numexpr, and pytables need sysctl in path
            paths.append('/usr/sbin')
            os.environ['PATH'] = ':'.join(paths)
        del paths

    # use chimerax.core's version
    import pip
    dists = pip.get_installed_distributions(local_only=True)
    for d in dists:
        if d.key == 'chimerax.core':
            version = d.version
            break
    else:
        print("error: unable to figure out %s's version" % app_name)
        return os.EX_SOFTWARE

    opts, args = parse_arguments(argv)

    # install line_profile decorator
    import builtins
    if not opts.line_profile:
        builtins.__dict__['line_profile'] = lambda x: x
    else:
        # write profile results on exit
        import atexit
        import line_profiler
        prof = line_profiler.LineProfiler()
        builtins.__dict__['line_profile'] = prof
        atexit.register(prof.dump_stats, "%s.lprof" % app_name)

    if opts.use_defaults:
        from chimerax.core import configinfo
        configinfo.only_use_defaults = True

    if not opts.gui:
        # Flag to configure off-screen rendering before PyOpenGL imported
        from chimerax import core
        core.offscreen_rendering = True

    # figure out the user/system directories for application
    executable = os.path.abspath(sys.argv[0])
    bindir = os.path.dirname(executable)
    if sys.platform.startswith('linux'):
        if os.path.basename(bindir) == "bin":
            configdir = os.path.dirname(bindir)
        else:
            configdir = bindir
        os.environ['XDG_CONFIG_DIRS'] = configdir

    from distlib.version import NormalizedVersion as Version
    epoch, ver, *_ = Version(version).parse(version)
    if len(ver) == 1:
        ver += (0,)
    partial_version = '%s.%s' % (ver[0], ver[1])

    import appdirs
    ad = appdirs.AppDirs(app_name, appauthor=app_author,
                         version=partial_version)
    # make sure app_dirs.user_* directories exist
    for var, name in (
            ('user_data_dir', "user's data"),
            ('user_config_dir', "user's configuration"),
            ('user_cache_dir', "user's cache")):
        dir = getattr(ad, var)
        try:
            os.makedirs(dir, exist_ok=True)
        except OSError as e:
            print("Unable to make %s directory: %s: %s" % (
                name, e.strerror, e.filename), file=sys.stderr)
            raise SystemExit(1)

    # app_dirs_unversioned is primarily for caching data files that will
    # open in any version
    # app_dirs_unversioned.user_* directories are parents of those in app_dirs
    adu = appdirs.AppDirs(app_name, appauthor=app_author)

    # Find the location of "share" directory so that we can inform
    # the C++ layer.  Assume it's a sibling of the directory that
    # the executable is in.
    rootdir = os.path.dirname(bindir)
    import chimerax
    chimerax.app_data_dir = os.path.join(rootdir, "share")
    chimerax.app_bin_dir = os.path.join(rootdir, "bin")
    chimerax.app_lib_dir = os.path.join(rootdir, "lib")

    # inform the C++ layer of the appdirs paths
    from chimerax.core import _appdirs
    _appdirs.init_paths(os.sep, ad.user_data_dir, ad.user_config_dir,
                        ad.user_cache_dir, ad.site_data_dir,
                        ad.site_config_dir, ad.user_log_dir,
                        chimerax.app_data_dir, adu.user_cache_dir)

    from chimerax.core import session
    sess = session.Session(app_name, debug=opts.debug)
    sess.app_dirs = ad
    sess.app_dirs_unversioned = adu

    from chimerax.core import core_settings
    core_settings.init(sess)

    session.common_startup(sess)

    if opts.uninstall:
        return uninstall(sess)

    # initialize the user interface
    if opts.gui:
        import chimerax.core
        chimerax.core.window_sys = opts.window_sys
        from chimerax.core.ui import gui
        ui_class = gui.UI
    else:
        from chimerax.core.ui import nogui
        ui_class = nogui.UI
    # sets up logging, splash screen if gui
    # calls "sess.save_in_session(self)"
    sess.ui = ui_class(sess)
    sess.ui.stereo = opts.stereo
    # splash step "0" will happen in the above initialization
    num_splash_steps = 2
    if opts.gui:
        num_splash_steps += 1
    if not opts.gui and opts.load_tools:
        num_splash_steps += 1
    import itertools
    splash_step = itertools.count()

    # common core initialization
    if not opts.silent:
        sess.ui.splash_info("Initializing core",
                            next(splash_step), num_splash_steps)
        if sess.ui.is_gui and opts.debug:
            print("Initializing core", flush=True)

    if not opts.silent:
        sess.ui.splash_info("Initializing tools",
                            next(splash_step), num_splash_steps)
        if sess.ui.is_gui and opts.debug:
            print("Initializing tools", flush=True)
    from chimerax.core import toolshed
    # toolshed.init returns a singleton so it's safe to call multiple times
    sess.toolshed = toolshed.init(sess.logger, sess.app_dirs, debug=sess.debug)
    from chimerax.core import tools
    sess.add_state_manager('tools', tools.Tools(sess, first=True))  # access with sess.tools
    from chimerax.core import tasks
    sess.add_state_manager('tasks', tasks.Tasks(sess, first=True))  # access with sess.tasks

    if opts.version >= 0:
        format = ['terse', 'bundles', 'packages'][opts.version]
        from chimerax.core.commands import command_function
        version_cmd = command_function("version")
        version_cmd(sess, format)
        return os.EX_OK

    if opts.list_file_types:
        from chimerax.core import io
        io.print_file_types()
        raise SystemExit(0)

    if sys.platform.startswith('linux'):
        from chimerax.core import _xdg
        _xdg.install_if_needed(sess, localized_app_name)

    if opts.gui:
        # build out the UI, populate menus, create graphics, etc.
        if not opts.silent:
            sess.ui.splash_info("Starting main interface",
                                next(splash_step), num_splash_steps)
            if sess.ui.is_gui and opts.debug:
                print("Starting main interface", flush=True)
        sess.ui.build()

    if opts.load_tools:
        if not opts.silent:
            sess.ui.splash_info("Loading autostart tools",
                                next(splash_step), num_splash_steps)
            if sess.ui.is_gui and opts.debug:
                print("Loading autostart tools", flush=True)
        sess.tools.autostart()

    if opts.start_tools:
        if not opts.silent:
            msg = 'Starting tools %s' % ', '.join(opts.start_tools)
            sess.ui.splash_info(msg, next(splash_step), num_splash_steps)
            if sess.ui.is_gui and opts.debug:
                print(msg, flush=True)
        sess.tools.start_tools(opts.start_tools)
        
    if not opts.silent:
        sess.ui.splash_info("Finished initialization",
                            next(splash_step), num_splash_steps)
        if sess.ui.is_gui and opts.debug:
            print("Finished initialization", flush=True)

    if opts.gui:
        sess.ui.close_splash()
    import chimerax.core.commands.version as vercmd
    vercmd.version(sess)  # report version in log
    if opts.gui:
        sess.logger.info('OpenGL ' + sess.main_view.opengl_version())

    if opts.module:
        import runpy
        import warnings
        sys.argv[:] = args  # runpy will insert appropriate argv[0]
        with warnings.catch_warnings():
            warnings.filterwarnings("ignore", category=BytesWarning)
            global_dict = {
                'session': sess
            }
            runpy.run_module(opts.module, init_globals=global_dict,
                             run_name='__main__', alter_sys=True)
        return os.EX_OK

    # the rest of the arguments are data files
    from chimerax.core import errors, commands
    for arg in args:
        try:
            commands.run(sess, 'open %s' % arg)
        except (IOError, errors.UserError) as e:
            sess.logger.error(str(e))
        except Exception as e:
            import traceback
            traceback.print_exc()
            return os.EX_SOFTWARE

    # Allow the event_loop to be disabled, so we can be embedded in
    # another application
    if event_loop:
        try:
            sess.ui.event_loop()
        except SystemExit as e:
            return e.code
        except Exception as e:
            import traceback
            traceback.print_exc()
            return os.EX_SOFTWARE
    return os.EX_OK


def rm_rf_path(path, sess):
    # analogous to "rm -rf path"
    import shutil
    had_error = [False]

    def found_error(function, path, excinfo):
        had_error[0] = True

    shutil.rmtree(path, onerror=found_error)
    if had_error[0]:
        sess.logger.warning("unable to completely remove '%s'" % path)


def uninstall(sess):
    # for uninstall option
    import tempfile
    # change directory so we're guaranteed not to be in the ChimeraX app
    os.chdir(tempfile.gettempdir())

    # find location of ChimeraX
    if sys.executable is None:
        sess.logger.error('unable to locate ChimeraX executable')
        return os.EX_SOFTWARE
    exe = os.path.realpath(sys.executable)
    exe_dir = os.path.dirname(exe)

    if sys.platform.startswith('linux'):
        if os.path.basename(exe_dir) != 'bin':
            sys.logger.error('non-standard ChimeraX installation')
            return os.EX_SOFTWARE
        from chimerax.core import _xdg
        _xdg.uninstall(sess)
        #parent = os.path.dirname(exe_dir)
        #rm_rf_path(parent, sess)
        return os.EX_OK

    if sys.platform.startswith('darwin'):
        if os.path.basename(exe_dir) != 'MacOS':
            sess.logger.error('non-standard ChimeraX installation')
            return os.EX_SOFTWARE
        parent = os.path.dirname(exe_dir)
        if os.path.basename(parent) != 'Contents':
            sess.logger.error('non-standard ChimeraX installation')
            return os.EX_SOFTWARE
        parent = os.path.dirname(parent)
        if not os.path.basename(parent).endswith('.app'):
            sess.logger.error('non-standard ChimeraX installation')
            return os.EX_SOFTWARE
        rm_rf_path(parent, sess)
        return os.EX_OK

    sess.logger.error('can not yet uninstall on %s' % sys.platform)
    return os.EX_UNAVAILABLE

if __name__ == '__main__':
    raise SystemExit(init(sys.argv))<|MERGE_RESOLUTION|>--- conflicted
+++ resolved
@@ -77,12 +77,8 @@
     opts.stereo = False
     opts.uninstall = False
     opts.use_defaults = False
-<<<<<<< HEAD
-    opts.version = 0
+    opts.version = -1
     opts.window_sys = "wx"
-=======
-    opts.version = -1
->>>>>>> 79f2423c
 
     # Will build usage string from list of arguments
     arguments = [
@@ -93,17 +89,14 @@
         "--listfiletypes",
         "--silent",
         "--nostatus",
-<<<<<<< HEAD
-=======
         "--start <tool name>",
         "--notools",
->>>>>>> 79f2423c
         "--stereo",
         "--notools",
         "--uninstall",
         "--usedefaults",
         "--version",
-        "--windowsys ",
+        "--windowsys <qt|wx>",
     ]
     if sys.platform.startswith("win"):
         arguments += ["--console", "--noconsole"]
