--- conflicted
+++ resolved
@@ -33,11 +33,7 @@
 
   if len(structures) == 0:
     from ..errors import UserError
-<<<<<<< HEAD
-    raise UseError('No structures specified')
-=======
-    raise UserError('No molecules specified')
->>>>>>> 40fb6d52
+    raise UserError('No structures specified')
 
   for m in structures:
     s,e,step = parse_index_range(index_range, m)
