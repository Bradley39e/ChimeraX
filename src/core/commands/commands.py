--- conflicted
+++ resolved
@@ -9,13 +9,8 @@
     # the first in alphabetical order.
     modules = [
         'alias', 'buriedarea',
-<<<<<<< HEAD
-        'camera', 'clip', 'close', 'cofr', 'color', 'colordef', 'crossfade', 'crosslinks',
+        'camera', 'clip', 'close', 'cofr', 'color', 'colorname', 'crossfade', 'crosslinks',
         'delete', 'echo', 'exit', 'export', 'hide', 'info',
-=======
-        'camera', 'clip', 'close', 'cofr', 'color', 'colorname', 'crossfade', 'crosslinks',
-        'delete', 'echo', 'exit', 'export', 'hide',
->>>>>>> 622459c5
         'lighting', 'list', 'material', 'mousemode', 'move',
         'open', 'pdbimages', 'perframe', 'position', 'pwd', 'roll', 'run',
         'save', 'sasa', 'scolor', 'select', 'set', 'show', 'split',
