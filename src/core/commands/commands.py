--- conflicted
+++ resolved
@@ -13,14 +13,7 @@
         'delete', 'echo', 'exit', 'export', 'hide', 'info',
         'lighting', 'list', 'material', 'mousemode', 'move',
         'open', 'pdbimages', 'perframe', 'position', 'pwd', 'rainbow', 'roll', 'run', 'rungs',
-<<<<<<< HEAD
-        'save', 'sasa',
-        #QT disabled
-        #'scolor',
-        'select', 'set', 'show', 'split',
-=======
         'save', 'sasa', 'scolor', 'select', 'set', 'show', 'sop', 'split',
->>>>>>> 1f8f916c
         'stop', 'style', 'surface', 'sym',
         'time', 'transparency', 'turn',
         'usage', 'view', 'version', 'wait', 'windowsize', 'zoom'
