# vi: set expandtab shiftwidth=4 softtabstop=4:

import re
from . import cli
from ..colors import Color


class ColorArg(cli.Annotation):
    """Support color names and CSS3 color specifications.

    The CSS3 color specifications supported are: rgb, rgba, hsl, hsla, and
    gray from CSS4.

    The following examples are all ``red``, except for the gray ones::

        red
        #f00
        #0xff0000
        rgb(255, 0, 0)
        rgb(100%, 0, 0)
        rgba(100%, 0, 0, 1)
        rgba(100%, 0, 0, 100%)
        hsl(0, 100%, 50%)
        gray(128)
        gray(50%)
    """
    name = 'a color'

    @staticmethod
    def parse(text, session):
        if text[0] == '#':
            token, text, rest = cli.next_token(text)
            c = Color(token)
            c.explicit_transparency = (len(token) in (5,9,17))
            return c, text, rest
        m = _color_func.match(text)
        if m is None:
            from .colordef import _find_named_color
            color = None
            if session is not None:
                name, color, rest = _find_named_color(session.user_colors, text)
            else:
                from ..colors import _BuiltinColors
                name, color, rest = _find_named_color(_BuiltinColors, text)
            if color is None:
                raise ValueError("Invalid color name or specifier")
            return color, name, rest
        color_space = m.group(1)
        numbers = _parse_numbers(m.group(2))
        rest = text[m.end():]
        if color_space == 'gray' and len(numbers) in (1, 2):
            # gray( number [%], [ number [%] ])
            try:
                x = _convert_number(numbers[0], 'gray scale')
                if len(numbers) == 2:
                    alpha = _convert_number(numbers[1], 'alpha', maximum=1)
                else:
                    alpha = 1
            except cli.AnnotationError as err:
                err.offset += m.end(1)
                raise
            c = Color([x, x, x, alpha])
            c.explicit_transparency = (len(numbers) == 2)
            return c, m.group(), rest
        if color_space == 'rgb' and len(numbers) == 3:
            # rgb( number [%], number [%], number [%])
            try:
                red = _convert_number(numbers[0], 'red')
                green = _convert_number(numbers[1], 'green')
                blue = _convert_number(numbers[2], 'blue')
            except cli.AnnotationError as err:
                err.offset += m.end(1)
                raise
            c = Color([red, green, blue, 1])
            c.explicit_transparency = False
            return c, m.group(), rest
        if color_space == 'rgba' and len(numbers) == 4:
            # rgba( number [%], number [%], number [%], number [%])
            try:
                red = _convert_number(numbers[0], 'red')
                green = _convert_number(numbers[1], 'green')
                blue = _convert_number(numbers[2], 'blue')
                alpha = _convert_number(numbers[3], 'alpha', maximum=1)
            except cli.AnnotationError as err:
                err.offset += m.end(1)
                raise
            c = Color([red, green, blue, alpha])
            c.explicit_transparency = True
            return c, m.group(), rest
        if color_space == 'hsl' and len(numbers) == 3:
            # hsl( number [%], number [%], number [%])
            try:
                hue = _convert_angle(numbers[0], 'hue angle')
                sat = _convert_number(numbers[1], 'saturation',
                                      require_percent=True)
                light = _convert_number(numbers[2], 'lightness',
                                        require_percent=True)
            except cli.AnnotationError as err:
                err.offset += m.end(1)
                raise
            if sat < 0:
                sat = 0
            if light < 0:
                light = 0
            elif light > 1:
                light = 1
            import colorsys
            red, green, blue = colorsys.hls_to_rgb(hue, light, sat)
<<<<<<< HEAD
            c = Color([red, green, blue, 1])
            c.explicit_transparency = False
            return c, m.group(), rest
        if color_space == 'hsla' and len(numbers) == 4:
            # hsla( number [%], number [%], number [%], number [%])
=======
            return Color([red, green, blue, 1]), m.group(), rest
        if color_space == 'hsla' and len(numbers) == 4: # hsla( number [%], number [%], number [%], number [%])
>>>>>>> 8b6f34b8
            try:
                hue = _convert_angle(numbers[0], 'hue angle')
                sat = _convert_number(numbers[1], 'saturation',
                                      require_percent=True)
                light = _convert_number(numbers[2], 'lightness',
                                        require_percent=True)
                alpha = _convert_number(numbers[3], 'alpha', maximum=1)
            except cli.AnnotationError as err:
                err.offset += m.end(1)
                raise
            if sat < 0:
                sat = 0
            if light < 0:
                light = 0
            elif light > 1:
                light = 1
            import colorsys
            red, green, blue = colorsys.hls_to_rgb(hue, light, sat)
<<<<<<< HEAD
            c = Color([red, green, blue, alpha])
            c.explicit_transparency = True
            return c, m.group(), rest
        raise ValueError("Unknown color description")
=======
            return Color([red, green, blue, alpha]), m.group(), rest
        raise ValueError(
            "Wrong number of components for %s specifier" % color_space,
            offset=m.end())
>>>>>>> 8b6f34b8


class ColormapArg(cli.Annotation):
    """Support color map names and value-color pairs specifications.
    """
    name = 'a colormap'

    @staticmethod
    def parse(text, session):
        token, text, rest = cli.next_token(text)
        parts = token.split(':')
        if len(parts) > 1:
            values = []
            colors = []
            for p in parts:
                vc = p.split(',')
                if len(vc) == 1:
                    color, t, r = ColorArg.parse(vc[0], session)
                elif len(vc) == 2:
                    values.append(float(vc[0]))
                    color, t, r = ColorArg.parse(vc[1], session)
                else:
                    raise ValueError("Too many fields in colormap")
                if r:
                    raise ValueError("Bad color in colormap")
                colors.append(color)
            if len(values) != len(colors):
                raise ValueError("Number of values and color must match in colormap")
            from .. import colors
            return colors.Colormap(values, colors), text, rest
        else:
            if session is not None:
                i = session.user_colormaps.bisect_left(token)
                if i < len(session.user_colormaps):
                    name = session.user_colormaps.iloc[i]
                    if name.startswith(token):
                        return session.user_colormaps[name], name, rest
            from ..colors import BuiltinColormaps
            i = BuiltinColormaps.bisect_left(token)
            if i >= len(BuiltinColormaps):
                raise ValueError("Invalid colormap name")
            name = BuiltinColormaps.iloc[i]
            if not name.startswith(token):
                raise ValueError("Invalid colormap name")
            return BuiltinColormaps[name], name, rest

_color_func = re.compile(r"^(rgb|rgba|hsl|hsla|gray)\s*\(([^)]*)\)")
_number = re.compile(r"\s*[-+]?([0-9]+(\.[0-9]*)?|\.[0-9]+)")
_units = re.compile(r"\s*(%|deg|grad|rad|turn|)\s*")


def _parse_numbers(text):
    # parse comma separated list of number [units]
    result = []
    start = 0
    while 1:
        m = _number.match(text, start)
        if not m:
            raise cli.AnnotationError("Expected a number", start)
        n = float(m.group())
        n_pos = start
        start = m.end()
        m = _units.match(text, start)
        u = m.group(1)
        if not m:
            raise cli.AnnotationError("Unknown units", start)
        u_pos = start
        start = m.end()
        result.append((n, n_pos, u, u_pos))
        if start == len(text):
            return result
        if text[start] != ',':
            raise cli.AnnotationError("Expected a comma", start)
        start += 1


def _convert_number(number, name, maximum=255, require_percent=False):
    """Return number scaled to 0 <= n <= 1"""
    n, n_pos, u, u_pos = number
    if require_percent and u != '%':
        raise cli.AnnotationError("%s must be a percentage" % name, u_pos)
    if u == '':
        return n / maximum
    if u == '%':
        return n / 100
    raise cli.AnnotationError("Unexpected units for %s" % name, u_pos)


def _convert_angle(number, name):
    n, n_pos, u, u_pos = number
    if u in ('', 'deg'):
        return n / 360
    if u == 'rad':
        from math import pi
        return n / (2 * pi)
    if u == 'grad':
        return n / 400
    if u == 'turn':
        return n
<<<<<<< HEAD
    raise cli.AnnotationError("Unexpected units", u_pos)

def test():
    tests = [
        "0x00ff00",
        "#0f0",
        "#00ffff",
        "gray(50)",
        "gray(50%)",
        "rgb(0, 0, 255)",
        "rgb(100%, 0, 0)",
        "red",
        "hsl(0, 100%, 50%)",  # red
        "lime",
        "hsl(120deg, 100%, 50%)",  # lime
        "darkgreen",
        "hsl(120, 100%, 20%)",  # darkgreen
        "lightgreen",
        "hsl(120, 75%, 75%)",  # lightgreen
    ]
    for t in tests:
        print(t)
        try:
            print(ColorArg.parse(t))
        except ValueError as err:
            print(err)
    print('same:', ColorArg.parse('white')[0] == Color('#ffffff'))
=======
    raise cli.AnnotationError("'%s' doesn't make sense for %s" % (u, name),
                              offset=u_pos)
>>>>>>> 8b6f34b8
<|MERGE_RESOLUTION|>--- conflicted
+++ resolved
@@ -106,16 +106,11 @@
                 light = 1
             import colorsys
             red, green, blue = colorsys.hls_to_rgb(hue, light, sat)
-<<<<<<< HEAD
             c = Color([red, green, blue, 1])
             c.explicit_transparency = False
             return c, m.group(), rest
         if color_space == 'hsla' and len(numbers) == 4:
             # hsla( number [%], number [%], number [%], number [%])
-=======
-            return Color([red, green, blue, 1]), m.group(), rest
-        if color_space == 'hsla' and len(numbers) == 4: # hsla( number [%], number [%], number [%], number [%])
->>>>>>> 8b6f34b8
             try:
                 hue = _convert_angle(numbers[0], 'hue angle')
                 sat = _convert_number(numbers[1], 'saturation',
@@ -134,17 +129,12 @@
                 light = 1
             import colorsys
             red, green, blue = colorsys.hls_to_rgb(hue, light, sat)
-<<<<<<< HEAD
             c = Color([red, green, blue, alpha])
             c.explicit_transparency = True
             return c, m.group(), rest
-        raise ValueError("Unknown color description")
-=======
-            return Color([red, green, blue, alpha]), m.group(), rest
         raise ValueError(
             "Wrong number of components for %s specifier" % color_space,
             offset=m.end())
->>>>>>> 8b6f34b8
 
 
 class ColormapArg(cli.Annotation):
@@ -244,8 +234,8 @@
         return n / 400
     if u == 'turn':
         return n
-<<<<<<< HEAD
-    raise cli.AnnotationError("Unexpected units", u_pos)
+    raise cli.AnnotationError("'%s' doesn't make sense for %s" % (u, name),
+                              offset=u_pos)
 
 def test():
     tests = [
@@ -271,8 +261,4 @@
             print(ColorArg.parse(t))
         except ValueError as err:
             print(err)
-    print('same:', ColorArg.parse('white')[0] == Color('#ffffff'))
-=======
-    raise cli.AnnotationError("'%s' doesn't make sense for %s" % (u, name),
-                              offset=u_pos)
->>>>>>> 8b6f34b8
+    print('same:', ColorArg.parse('white')[0] == Color('#ffffff'))