// vi: set expandtab ts=4 sw=4:
#ifndef atomstruct_Pseudobond
#define atomstruct_Pseudobond

#include <set>
#include <unordered_map>

#include <basegeom/Connection.h>
#include "imex.h"
#include <pseudobond/Manager.h>

namespace atomstruct {

class Atom;
class AtomicStructure;
class CoordSet;

class ATOMSTRUCT_IMEX PBond: public basegeom::Connection<Atom>
{
    friend class PBGroup;
    friend class Owned_PBGroup;
    friend class CS_PBGroup;
private:
    PBond(Atom* a1, Atom* a2): basegeom::Connection<Atom>(a1, a2) {};
protected:
    const char*  err_msg_loop() const
        { return "Can't form pseudobond to itself"; }
    const char*  err_msg_not_end() const
        { return "Atom given to other_end() not in pseudobond!"; }
public:
    typedef End_points  Atoms;
    const Atoms&  atoms() const { return end_points(); }
};

typedef std::set<PBond*>  PBonds;

// "global" pseudobond groups...
class PBGroup: pseudobond::Group<Atom, PBond>
{
private:
    PBonds  _pbonds;
public:
    ~PBGroup() { dtor_code(); }
    void  check_destroyed_atoms(const std::set<void*>& destroyed);
    void  clear() { for (auto pb: _pbonds) delete pb; _pbonds.clear(); }
    PBond*  new_pseudobond(Atom* a1, Atom* a2) {
        PBond* pb = new PBond(a1, a2);
        pb->finish_construction();
        _pbonds.insert(pb);
        return pb;
    }
    PBGroup(const std::string& cat): pseudobond::Group<Atom, PBond>(cat) {}
    const PBonds&  pseudobonds() const { return _pbonds; }
};

// global pseudobond manager
typedef pseudobond::Global_Manager<PBGroup>  PBManager;

// in per-AtomicStructure groups there are per-CoordSet groups
// and overall groups...
class Owned_PBGroup_Base: public pseudobond::Owned_Group<AtomicStructure, Atom, PBond> {
protected:
    friend class AS_PBManager;
    friend class pseudobond::Owned_Manager<AtomicStructure, Owned_PBGroup_Base>;
    void  _check_ownership(Atom* a1, Atom* a2);
    Owned_PBGroup_Base(const std::string& cat, AtomicStructure* as):
        Owned_Group<AtomicStructure, Atom, PBond>(cat, as) {};
};

class Owned_PBGroup: public Owned_PBGroup_Base {
private:
    PBonds  _pbonds;
public:
    Owned_PBGroup(const std::string& cat, AtomicStructure* as):
        Owned_PBGroup_Base(cat, as) {}
    ~Owned_PBGroup() { dtor_code(); }
    void  check_destroyed_atoms(const std::set<void*>& destroyed);
    void  clear() { for (auto pb : _pbonds) delete pb; _pbonds.clear(); }
    PBond*  new_pseudobond(Atom* a1, Atom* a2) {
        _check_ownership(a1, a2);
        PBond* pb = new PBond(a1, a2);
        pb->finish_construction();
        _pbonds.insert(pb); return pb;
    }
    const PBonds&  pseudobonds() const { return _pbonds; }
};

class Proxy_PBGroup;

class CS_PBGroup: public Owned_PBGroup_Base
{
private:
    friend class Proxy_PBGroup;
    mutable std::unordered_map<const CoordSet*, PBonds>  _pbonds;
    void  remove_cs(const CoordSet* cs) { _pbonds.erase(cs); }
public:
    CS_PBGroup(const std::string& cat, AtomicStructure* as):
        Owned_PBGroup_Base(cat, as) {}
    ~CS_PBGroup() {
        _destruction_relevant = false;
        auto du = basegeom::DestructionUser(this);
        for (auto name_pbs: _pbonds) {
            for (auto pb: name_pbs.second)
                delete pb;
        }
        clear();
    }
    void  check_destroyed_atoms(const std::set<void*>& destroyed);
    void  clear() {
        for (auto cat_set : _pbonds)
            for (auto pb: cat_set.second) delete pb;
        _pbonds.clear();
    }
    PBond*  new_pseudobond(Atom* a1, Atom* a2);
    PBond*  new_pseudobond(Atom* a1, Atom* a2, CoordSet* cs);
    const PBonds&  pseudobonds() const;
    const PBonds&  pseudobonds(const CoordSet* cs) const {
        return _pbonds[cs];
    }
};

class AS_PBManager:
    public pseudobond::Owned_Manager<AtomicStructure, Proxy_PBGroup>
{
public:
    static const int  GRP_PER_CS = GRP_NORMAL + 1;
private:
    friend class AtomicStructure;
    friend class CoordSet;
    AS_PBManager(AtomicStructure* as):
        pseudobond::Owned_Manager<AtomicStructure, Proxy_PBGroup>(as) {}
    void  remove_cs(const CoordSet* cs);
public:
    Proxy_PBGroup*  get_group(const std::string& name, int create = GRP_NONE) const;
};

// Need a proxy class that can be contained/returned by the pseudobond
// manager and that will dispatch calls to the appropriate contained class
class Proxy_PBGroup: public Owned_PBGroup_Base
{
private:
    friend class AS_PBManager;
    int  _group_type;
    void*  _proxied;
    void  init(int grp_type) {
        _group_type = grp_type;
        if (grp_type == AS_PBManager::GRP_NORMAL)
            _proxied = new Owned_PBGroup(_category, _owner);
        else
            _proxied = new CS_PBGroup(_category, _owner);
    }
    void  remove_cs(const CoordSet* cs) {
        if (_group_type == AS_PBManager::GRP_PER_CS)
            static_cast<CS_PBGroup*>(_proxied)->remove_cs(cs);
    }
public:
    const std::string&  category() const {
        if (_group_type == AS_PBManager::GRP_NORMAL)
            return static_cast<Owned_PBGroup*>(_proxied)->category();
<<<<<<< HEAD
        else
            return static_cast<CS_PBGroup*>(_proxied)->category();
=======
        return static_cast<CS_PBGroup*>(_proxied)->category();
>>>>>>> 7f5982b5
    }
    void  check_destroyed_atoms(const std::set<void*>& destroyed) {
        if (_group_type == AS_PBManager::GRP_NORMAL)
            static_cast<Owned_PBGroup*>(_proxied)->check_destroyed_atoms(destroyed);
        static_cast<CS_PBGroup*>(_proxied)->check_destroyed_atoms(destroyed);
    }
    void  clear() {
        if (_group_type == AS_PBManager::GRP_NORMAL)
            static_cast<Owned_PBGroup*>(_proxied)->clear();
        static_cast<CS_PBGroup*>(_proxied)->clear();
    }
    int  group_type() const { return _group_type; }
    PBond*  new_pseudobond(Atom* a1, Atom* a2) {
        if (_group_type == AS_PBManager::GRP_NORMAL)
            return static_cast<Owned_PBGroup*>(_proxied)->new_pseudobond(a1, a2);
        return static_cast<CS_PBGroup*>(_proxied)->new_pseudobond(a1, a2);
    }
    PBond*  new_pseudobond(Atom* const ends[2]) {
        // should be in base class, but C++ won't look in base
        // classes for overloads!
        return new_pseudobond(ends[0], ends[1]);
    }
    PBond*  new_pseudobond(Atom* a1, Atom* a2, CoordSet* cs) {
        if (_group_type == AS_PBManager::GRP_NORMAL)
            throw std::invalid_argument("Not a per-coordset pseudobond group");
        return static_cast<CS_PBGroup*>(_proxied)->new_pseudobond(a1, a2, cs);
    }
    PBond*  new_pseudobond(Atom* const ends[2], CoordSet* cs) {
        return new_pseudobond(ends[0], ends[1], cs);
    }
    Proxy_PBGroup(const std::string& cat, AtomicStructure* as):
        Owned_PBGroup_Base(cat, as) { init(AS_PBManager::GRP_NORMAL); }
    Proxy_PBGroup(const std::string& cat, AtomicStructure* as, int grp_type):
        Owned_PBGroup_Base(cat, as) { init(grp_type); }
    const std::set<PBond*>&  pseudobonds() const {
        if (_group_type == AS_PBManager::GRP_NORMAL)
            return static_cast<Owned_PBGroup*>(_proxied)->pseudobonds();
        return static_cast<CS_PBGroup*>(_proxied)->pseudobonds();
    }
    const std::set<PBond*>&  pseudobonds(const CoordSet* cs) const {
        if (_group_type == AS_PBManager::GRP_NORMAL)
            throw std::invalid_argument("Not a per-coordset pseudobond group");
        return static_cast<CS_PBGroup*>(_proxied)->pseudobonds(cs);
    }
};

}  // namespace atomstruct

#endif  // atomstruct_Pseudobond<|MERGE_RESOLUTION|>--- conflicted
+++ resolved
@@ -157,12 +157,7 @@
     const std::string&  category() const {
         if (_group_type == AS_PBManager::GRP_NORMAL)
             return static_cast<Owned_PBGroup*>(_proxied)->category();
-<<<<<<< HEAD
-        else
-            return static_cast<CS_PBGroup*>(_proxied)->category();
-=======
         return static_cast<CS_PBGroup*>(_proxied)->category();
->>>>>>> 7f5982b5
     }
     void  check_destroyed_atoms(const std::set<void*>& destroyed) {
         if (_group_type == AS_PBManager::GRP_NORMAL)
