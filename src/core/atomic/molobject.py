# vim: set expandtab shiftwidth=4 softtabstop=4:

# === UCSF ChimeraX Copyright ===
# Copyright 2016 Regents of the University of California.
# All rights reserved.  This software provided pursuant to a
# license agreement containing restrictions on its disclosure,
# duplication and use.  For details see:
# http://www.rbvi.ucsf.edu/chimerax/docs/licensing.html
# This notice must be embedded in or attached to all copies,
# including partial copies, of the software or any revisions
# or derivations thereof.
# === UCSF ChimeraX Copyright ===

from ..state import State
from numpy import uint8, int32, uint32, float64, float32, byte, bool as npy_bool
from .molc import string, cptr, pyobject, c_property, set_c_pointer, c_function, c_array_function, ctype_type_to_numpy, pointer
import ctypes
size_t = ctype_type_to_numpy[ctypes.c_size_t]   # numpy dtype for size_t

# -------------------------------------------------------------------------------
# These routines convert C++ pointers to Python objects and are used for defining
# the object properties.
#
def _atoms(p):
    from .molarray import Atoms
    return Atoms(p)
def _atom_pair(p):
    return (object_map(p[0],Atom), object_map(p[1],Atom))
def _atom_or_none(p):
    return object_map(p, Atom) if p else None
def _bonds(p):
    from .molarray import Bonds
    return Bonds(p)
def _chain(p):
    if not p: return None
    return object_map(p, Chain)
def _element(p):
    return object_map(p, Element)
def _pseudobonds(p):
    from .molarray import Pseudobonds
    return Pseudobonds(p)
def _residue(p):
    return object_map(p, Residue)
def _residues(p):
    from .molarray import Residues
    return Residues(p)
def _rings(p):
    from .molarray import Rings
    return Rings(p)
def _non_null_residues(p):
    from .molarray import Residues
    return Residues(p[p!=0])
def _residue_or_none(p):
    return object_map(p, Residue) if p else None
def _residues_or_nones(p):
    return [_residue(rptr) if rptr else None for rptr in p]
def _chains(p):
    from .molarray import Chains
    return Chains(p)
def _atomic_structure(p):
    if not p: return None
    return object_map(p, StructureData)
def _pseudobond_group(p):
    from .pbgroup import PseudobondGroup
    return object_map(p, PseudobondGroup)
def _pseudobond_group_map(pbgc_map):
    pbg_map = dict((name, _pseudobond_group(pbg)) for name, pbg in pbgc_map.items())
    return pbg_map

# -----------------------------------------------------------------------------
#
class Atom(State):
    '''
    An atom includes physical and graphical properties such as an element name,
    coordinates in space, and color and radius for rendering.

    To create an Atom use the :class:`.AtomicStructure` new_atom() method.
    '''

    SPHERE_STYLE, BALL_STYLE, STICK_STYLE = range(3)

    HIDE_RIBBON = 0x1
    BBE_MIN, BBE_RIBBON, BBE_MAX = range(3)

    idatm_info_map = c_function('atom_idatm_info_map', args = (), ret = ctypes.py_object)()

    def __init__(self, c_pointer):
        set_c_pointer(self, c_pointer)

    # cpp_pointer and deleted are "base class" methods, though for performance reasons
    # we are placing them directly in each class rather than using a base class,
    # and for readability by most programmers we avoid using metaclasses
    @property
    def cpp_pointer(self):
        '''Value that can be passed to C++ layer to be used as pointer (Python int)'''
        return self._c_pointer.value

    @property
    def deleted(self):
        '''Has the C++ side been deleted?'''
        return not hasattr(self, '_c_pointer')

    def __lt__(self, other):
        # for sorting (objects of the same type)
        if self.residue == other.residue:
            return self.name < other.name \
                if self.name != other.name else self.serial_number < other.serial_number
        return self.residue < other.residue

    def __str__(self, atom_only = False, style = None):
        if style == None:
            from ..core_settings import settings
            style = settings.atomspec_contents
        if style.startswith("simple"):
            atom_str = self.name
        elif style.startswith("command"):
            atom_str = '@' + self.name
        else:
            atom_str = str(self.serial_number)
        if atom_only:
            return atom_str
        if not style.startswith('simple'):
            return '%s%s' % (self.residue.__str__(style=style), atom_str)
        return '%s %s' % (self.residue.__str__(style=style), atom_str)

    def atomspec(self):
        return self.residue.atomspec() + '@' + self.name

    alt_loc = c_property('atom_alt_loc', byte, doc='Alternate location indicator')
    bfactor = c_property('atom_bfactor', float32, doc = "B-factor, floating point value.")
    bonds = c_property('atom_bonds', cptr, "num_bonds", astype=_bonds, read_only=True,
        doc="Bonds connected to this atom as an array of :py:class:`Bonds` objects. Read only.")
    chain_id = c_property('atom_chain_id', string, read_only = True,
        doc = "Protein Data Bank chain identifier. Limited to 4 characters. Read only string.")
    color = c_property('atom_color', uint8, 4, doc="Color RGBA length 4 numpy uint8 array.")
    coord = c_property('atom_coord', float64, 3,
        doc="Coordinates as a numpy length 3 array, 64-bit float values.")
    coord_index = c_property('atom_coord_index', uint32, read_only = True,
        doc="Coordinate index of atom in coordinate set.")
    display = c_property('atom_display', npy_bool,
        doc="Whether to display the atom. Boolean value.")
    draw_mode = c_property('atom_draw_mode', uint8,
        doc="Controls how the atom is depicted.\n\nPossible values:\n\n"
        "SPHERE_STYLE\n"
        "    Use full atom radius\n\n"
        "BALL_STYLE\n"
        "    Use reduced atom radius, but larger than bond radius\n\n"
        "STICK_STYLE\n"
        "    Match bond radius")
    element = c_property('atom_element', cptr, astype = _element, read_only = True,
        doc =  ":class:`Element` corresponding to the chemical element for the atom.")
    element_name = c_property('atom_element_name', string, read_only = True,
        doc = "Chemical element name. Read only.")
    element_number = c_property('atom_element_number', uint8, read_only = True,
        doc = "Chemical element number. Read only.")
    hide = c_property('atom_hide', int32,
        doc="Whether atom is hidden (overrides display).  Integer bitmask."
        "\n\nPossible values:\n\n"
        "HIDE_RIBBON\n"
        "    Hide mask for backbone atoms in ribbon.\n"
        "HIDE_ISOLDE\n"
        "    Hide mask for backbone atoms for ISOLDE.\n"
        "HIDE_NUCLEOTIDE\n"
        "    Hide mask for sidechain atoms in nucleotides.\n")
    idatm_type = c_property('atom_idatm_type', string, doc = "IDATM type")
    in_chain = c_property('atom_in_chain', npy_bool, read_only = True,
        doc = "Whether this atom belongs to a polymer. Read only.")
    is_ribose = c_property('atom_is_ribose', npy_bool, read_only = True,
        doc = "Whether this atom is part of an nucleic acid ribose moiety. Read only.")
    is_sidechain = c_property('atom_is_sidechain', npy_bool, read_only = True,
        doc = "Whether this atom is part of an amino/nucleic acid sidechain. Read only.")
    name = c_property('atom_name', string, doc = "Atom name. Maximum length 4 characters.")
    neighbors = c_property('atom_neighbors', cptr, "num_bonds", astype=_atoms, read_only=True,
        doc=":class:`.Atom`\\ s connnected to this atom directly by one bond. Read only.")
    num_bonds = c_property("atom_num_bonds", size_t, read_only=True,
        doc="Number of bonds connected to this atom. Read only.")
    num_explicit_bonds = c_property("atom_num_explicit_bonds", size_t, read_only=True,
        doc="Number of bonds and missing-structure pseudobonds connected to this atom. Read only.")
    occupancy = c_property('atom_occupancy', float32, doc = "Occupancy, floating point value.")
    radius = c_property('atom_radius', float32, doc="Radius of atom.")
    default_radii = c_property('atom_default_radius', float32, read_only = True,
                               doc="Default atom radius.")
    residue = c_property('atom_residue', cptr, astype = _residue, read_only = True,
        doc = ":class:`Residue` the atom belongs to.")
    selected = c_property('atom_selected', npy_bool, doc="Whether the atom is selected.")
    serial_number = c_property('atom_serial_number', int32, read_only = True,
        doc="Atom serial number from input file.")
    structure = c_property('atom_structure', cptr, astype=_atomic_structure, read_only=True,
        doc=":class:`.AtomicStructure` the atom belongs to")
    structure_category = c_property('atom_structure_category', string, read_only=True,
        doc = "Whether atom is ligand, ion, etc.")
    visible = c_property('atom_visible', npy_bool, read_only=True,
        doc="Whether atom is displayed and not hidden.")

    @property
    def display_radius(self):
        dm = self.draw_mode
        if dm == Atom.SPHERE_STYLE:
            r = self.radius
        elif dm == Atom.BALL_STYLE:
            r = self.radius * self.structure.ball_scale
        elif dm == Atom.STICK_STYLE:
            r = self.maximum_bond_radius(self.structure.bond_radius)
        return r

    def maximum_bond_radius(self, default_radius = 0.2):
        "Return maximum bond radius.  Used for stick style atom display."
        f = c_function('atom_maximum_bond_radius',
                       args = [ctypes.c_void_p, ctypes.c_size_t, ctypes.c_float, ctypes.c_void_p])
        r = ctypes.c_float()
        f(ctypes.byref(self._c_pointer), 1, default_radius, ctypes.byref(r))
        return r.value

    def set_alt_loc(self, loc, create):
        if isinstance(loc, str):
            loc = loc.encode('utf-8')
        f = c_function('atom_set_alt_loc', args=(ctypes.c_void_p, ctypes.c_char, ctypes.c_bool, ctypes.c_bool))
        f(self._c_pointer, loc, create, False)

    def has_alt_loc(self, loc):
        if isinstance(loc, str):
            loc = loc.encode('utf-8')
        #value_type = npy_bool
        #vtype = numpy_type_to_ctype[value_type]
        vtype = ctypes.c_uint8
        v = vtype()
        v_ref = ctypes.byref(v)
        f = c_array_function('atom_has_alt_loc', args=(byte,), per_object=False)
        a_ref = ctypes.byref(self._c_pointer)
        f(a_ref, 1, loc, v_ref)
        return bool(v.value)

    @property
    def aniso_u(self):
        '''Anisotropic temperature factors, returns 3x3 array of numpy float32 or None.  Read only.'''
        f = c_function('atom_aniso_u', args = (ctypes.c_void_p, ctypes.c_size_t, ctypes.c_void_p))
        from numpy import empty, float32
        ai = empty((3,3), float32)
        try:
            f(self._c_pointer_ref, 1, pointer(ai))
        except ValueError:
            ai = None
        return ai

    def _get_aniso_u6(self):
        '''Get anisotropic temperature factors as a 6 element numpy float32 array
        containing (u11, u22, u33, u12, u13, u23) or None.'''
        f = c_function('atom_aniso_u6', args = (ctypes.c_void_p, ctypes.c_size_t, ctypes.c_void_p))
        from numpy import empty, float32
        ai = empty((6,), float32)
        try:
            f(self._c_pointer_ref, 1, pointer(ai))
        except ValueError:
            ai = None
        return ai
    def _set_aniso_u6(self, u6):
        '''Set anisotropic temperature factors as a 6 element numpy float32 array
        representing the unique elements of the symmetrix matrix
        containing (u11, u22, u33, u12, u13, u23).'''
        f = c_function('set_atom_aniso_u6', args = (ctypes.c_void_p, ctypes.c_size_t, ctypes.c_void_p))
        from numpy import empty, float32
        ai = empty((6,), float32)
        ai[:] = u6
        f(self._c_pointer_ref, 1, pointer(ai))
    aniso_u6 = property(_get_aniso_u6, _set_aniso_u6)

    def delete(self):
        '''Delete this Atom from it's Structure'''
        f = c_function('atom_delete', args = (ctypes.c_void_p, ctypes.c_size_t))
        c = f(self._c_pointer_ref, 1)

    def connects_to(self, atom):
        '''Whether this atom is directly bonded to a specified atom.'''
        f = c_function('atom_connects_to', args = (ctypes.c_void_p, ctypes.c_void_p),
               ret = ctypes.c_bool)
        c = f(self._c_pointer, atom._c_pointer)
        return c

    def is_backbone(self, bb_extent=BBE_MAX):
        '''Whether this Atom is considered backbone, given the 'extent' criteria.

        Possible 'extent' values are:

        BBE_MIN
            Only the atoms needed to connect the residue chain (and their hydrogens)

        BBE_MAX
            All non-sidechain atoms

        BBE_RIBBON
            The backbone atoms that a ribbon depiction hides
        '''
<<<<<<< HEAD
        f = c_function('atom_is_backbone', args = (ctypes.c_void_p, ctypes.c_int),
                ret = ctypes.c_bool)
        return f(self._c_pointer, bb_extent)
=======
        vtype = ctypes.c_uint8
        v = vtype()
        v_ref = ctypes.byref(v)
        f = c_array_function('atom_is_backbone', args=(ctype_type_to_numpy[ctypes.c_int],), per_object=False)
        a_ref = ctypes.byref(self._c_pointer)
        f(a_ref, 1, bb_extent, v_ref)
        return bool(v.value)
>>>>>>> 8729dae8

    def rings(self, cross_residues=False, all_size_threshold=0):
        '''Return :class:`.Rings` collection of rings this Atom participates in.

        If 'cross_residues' is False, then rings that cross residue boundaries are not
        included.  If 'all_size_threshold' is zero, then return only minimal rings, of
        any size.  If it is greater than zero, then return all rings not larger than the
        given value.

        The returned rings are quite emphemeral, and shouldn't be cached or otherwise
        retained for long term use.  They may only live until the next call to rings()
        [from anywhere, including C++].
        '''
        f = c_function('atom_rings', args = (ctypes.c_void_p, ctypes.c_bool, ctypes.c_int),
                ret = ctypes.py_object)
        return _rings(f(self._c_pointer, cross_residues, all_size_threshold))

    @property
    def scene_coord(self):
        '''
        Atom center coordinates in the global scene coordinate system.
        This accounts for the :class:`Drawing` positions for the hierarchy
        of models this atom belongs to.
        '''
        return self.structure.scene_position * self.coord

    def reset_state(self, session):
        """For when the session is closed"""
        pass

    def take_snapshot(self, session, flags):
        data = {'structure': self.structure,
                'ses_id': self.structure.session_atom_to_id(self._c_pointer)}
        return data

    @staticmethod
    def restore_snapshot(session, data):
        return object_map(data['structure'].session_id_to_atom(data['ses_id']), Atom)

# -----------------------------------------------------------------------------
#
class Bond(State):
    '''
    Bond connecting two atoms.

    To create a Bond use the :class:`.AtomicStructure` new_bond() method.
    '''
    def __init__(self, bond_pointer):
        set_c_pointer(self, bond_pointer)

    # cpp_pointer and deleted are "base class" methods, though for performance reasons
    # we are placing them directly in each class rather than using a base class,
    # and for readability by most programmers we avoid using metaclasses
    @property
    def cpp_pointer(self):
        '''Value that can be passed to C++ layer to be used as pointer (Python int)'''
        return self._c_pointer.value

    @property
    def deleted(self):
        '''Has the C++ side been deleted?'''
        return not hasattr(self, '_c_pointer')

    def __lt__(self, other):
        # for sorting (objects of the same type)
        s1, s2 = self.atoms
        o1, o2 = other.atoms
        return s1 < o1 if s1 != o1 else s2 < o2

    def __str__(self, style = None):
        a1, a2 = self.atoms
        bond_sep = " \N{Left Right Arrow} "
        if a1.residue == a2.residue:
            return a1.__str__(style=style) + bond_sep + a2.__str__(atom_only=True, style=style)
        if a1.structure == a2.structure:
            # tautology for bonds, but this func is conscripted by pseudobonds, so test...
            chain_str = "" if  a1.residue.chain_id == a2.residue.chain_id \
                else '/' + a2.residue.chain_id + ' '
            res_str = a2.residue.__str__(residue_only=True)
            atom_str = a2.__str__(atom_only=True, style=style)
            joiner = "" if res_str.startswith(":") else " "
            return a1.__str__(style=style) + bond_sep + chain_str + res_str + joiner + atom_str
        return a1.__str__(style=style) + bond_sep + a2.__str__(style=style)

    def atomspec(self):
        return a1.atomspec() + a2.atomspec()

    atoms = c_property('bond_atoms', cptr, 2, astype = _atom_pair, read_only = True)
    '''Two-tuple of :py:class:`Atom` objects that are the bond end points.'''
    color = c_property('bond_color', uint8, 4)
    '''Color RGBA length 4 numpy uint8 array.'''
    display = c_property('bond_display', npy_bool)
    '''
    Whether to display the bond if both atoms are shown.
    Can be overriden by the hide attribute.
    '''
    halfbond = c_property('bond_halfbond', npy_bool)
    '''
    Whether to color the each half of the bond nearest an end atom to match that atom
    color, or use a single color and the bond color attribute.  Boolean value.
    '''
    radius = c_property('bond_radius', float32)
    '''Displayed cylinder radius for the bond.'''
    HIDE_RIBBON = 0x1
    '''Hide mask for backbone bonds in ribbon.'''
    HIDE_ISOLDE = 0x2
    '''Hide mask for backbone bonds for ISOLDE.'''
    hide = c_property('bond_hide', int32)
    '''Whether bond is hidden (overrides display).  Integer bitmask.'''
    shown = c_property('bond_shown', npy_bool, read_only = True)
    '''Whether bond is visible and both atoms are shown and at least one is not Sphere style. Read only.'''
    structure = c_property('bond_structure', cptr, astype = _atomic_structure, read_only = True)
    ''':class:`.AtomicStructure` the bond belongs to.'''
    visible = c_property('bond_visible', npy_bool, read_only = True)
    '''Whether bond is display and not hidden. Read only.'''
    length = c_property('bond_length', float32, read_only = True)
    '''Bond length. Read only.'''

    def other_atom(self, atom):
        '''Return the :class:`Atom` at the other end of this bond opposite
        the specified atom.'''
        f = c_function('bond_other_atom', args = (ctypes.c_void_p, ctypes.c_void_p), ret = ctypes.c_void_p)
        c = f(self._c_pointer, atom._c_pointer)
        return object_map(c, Atom)

    def reset_state(self, session):
        f = c_function('pseudobond_global_manager_clear', args = (ctypes.c_void_p,))
        f(self._c_pointer)

    def rings(self, cross_residues=False, all_size_threshold=0):
        '''Return :class:`.Rings` collection of rings this Bond is involved in.

        If 'cross_residues' is False, then rings that cross residue boundaries are not
        included.  If 'all_size_threshold' is zero, then return only minimal rings, of
        any size.  If it is greater than zero, then return all rings not larger than the
        given value.

        The returned rings are quite emphemeral, and shouldn't be cached or otherwise
        retained for long term use.  They may only live until the next call to rings()
        [from anywhere, including C++].
        '''
        f = c_function('bond_rings', args = (ctypes.c_void_p, ctypes.c_bool, ctypes.c_int),
                ret = ctypes.py_object)
        return _rings(f(self._c_pointer, cross_residues, all_size_threshold))

    def take_snapshot(self, session, flags):
        data = {'structure': self.structure,
                'ses_id': self.structure.session_bond_to_id(self._c_pointer)}
        return data

    @staticmethod
    def restore_snapshot(session, data):
        return object_map(data['structure'].session_id_to_bond(data['ses_id']), Bond)

# -----------------------------------------------------------------------------
#
class Pseudobond(State):
    '''
    A Pseudobond is a graphical line between atoms for example depicting a distance
    or a gap in an amino acid chain, often shown as a dotted or dashed line.
    Pseudobonds can join atoms belonging to different :class:`.AtomicStructure`\\ s
    which is not possible with a :class:`Bond`\\ .

    To create a Pseudobond use the :class:`PseudobondGroup` new_pseudobond() method.
    '''
    def __init__(self, pbond_pointer):
        set_c_pointer(self, pbond_pointer)

    # cpp_pointer and deleted are "base class" methods, though for performance reasons
    # we are placing them directly in each class rather than using a base class,
    # and for readability by most programmers we avoid using metaclasses
    @property
    def cpp_pointer(self):
        '''Value that can be passed to C++ layer to be used as pointer (Python int)'''
        return self._c_pointer.value

    @property
    def deleted(self):
        '''Has the C++ side been deleted?'''
        return not hasattr(self, '_c_pointer')

    __lt__ = Bond.__lt__
    __str__ = Bond.__str__

    atoms = c_property('pseudobond_atoms', cptr, 2, astype = _atom_pair, read_only = True)
    '''Two-tuple of :py:class:`Atom` objects that are the bond end points.'''
    color = c_property('pseudobond_color', uint8, 4)
    '''Color RGBA length 4 numpy uint8 array.'''
    display = c_property('pseudobond_display', npy_bool)
    '''
    Whether to display the bond if both atoms are shown.
    Can be overriden by the hide attribute.
    '''
    group = c_property('pseudobond_group', cptr, astype = _pseudobond_group, read_only = True)
    ''':py:class:`.pbgroup.PseudobondGroup` that this pseudobond belongs to'''
    halfbond = c_property('pseudobond_halfbond', npy_bool)
    '''
    Whether to color the each half of the bond nearest an end atom to match that atom
    color, or use a single color and the bond color attribute.  Boolean value.
    '''
    radius = c_property('pseudobond_radius', float32)
    '''Displayed cylinder radius for the bond.'''
    shown = c_property('pseudobond_shown', npy_bool, read_only = True)
    '''Whether bond is visible and both atoms are shown. Read only.'''

    def delete(self):
        '''Delete this pseudobond from it's group'''
        f = c_function('pseudobond_delete', args = (ctypes.c_void_p, ctypes.c_size_t))
        c = f(self._c_pointer_ref, 1)

    @property
    def length(self):
        '''Distance between centers of two bond end point atoms.'''
        a1, a2 = self.atoms
        v = a1.scene_coord - a2.scene_coord
        from math import sqrt
        return sqrt((v*v).sum())

    def other_atom(self, atom):
        '''Return the :class:`Atom` at the other end of this bond opposite
        the specified atom.'''
        a1,a2 = self.atoms
        return a2 if atom is a1 else a1

    _ses_id = c_property('pseudobond_get_session_id', int32, read_only = True,
        doc="Used by session save/restore internals")

    def reset_state(self, session):
        f = c_function('pseudobond_global_manager_clear', args = (ctypes.c_void_p,))
        f(self._c_pointer)

    def take_snapshot(self, session, flags):
        return [self.group, self._ses_id]

    @staticmethod
    def restore_snapshot(session, data):
        group, id = data
        f = c_function('pseudobond_group_resolve_session_id',
            args = [ctypes.c_void_p, ctypes.c_int], ret = ctypes.c_void_p)
        return object_map(f(group._c_pointer, id), Pseudobond)

# -----------------------------------------------------------------------------
#
class PseudobondGroupData:
    '''
    A group of pseudobonds typically used for one purpose such as display
    of distances or missing segments.  The category attribute names the group,
    for example "distances" or "missing segments".

    This base class of :class:`.PseudobondGroup` represents the C++ data while
    the derived class handles rendering the pseudobonds.

    To create a PseudobondGroup use the :class:`PseudobondManager` get_group() method.
    '''

    GROUP_TYPE_NORMAL = 1
    GROUP_TYPE_COORD_SET = 2

    def __init__(self, pbg_pointer):
        set_c_pointer(self, pbg_pointer)

    # cpp_pointer and deleted are "base class" methods, though for performance reasons
    # we are placing them directly in each class rather than using a base class,
    # and for readability by most programmers we avoid using metaclasses
    @property
    def cpp_pointer(self):
        '''Value that can be passed to C++ layer to be used as pointer (Python int)'''
        return self._c_pointer.value

    @property
    def deleted(self):
        '''Has the C++ side been deleted?'''
        return not hasattr(self, '_c_pointer')

    category = c_property('pseudobond_group_category', string, read_only = True,
        doc = "Name of the pseudobond group.  Read only string.")
    color = c_property('pseudobond_group_color', uint8, 4,
        doc="Sets the color attribute of current pseudobonds and new pseudobonds")
    group_type = c_property('pseudobond_group_group_type', uint8, read_only = True, doc=
        "PseudobondGroup.GROUP_TYPE_NORMAL is a normal group,"
        "PseudobondGroup.GROUP_TYPE_COORD_SET is a per-coord-set pseudobond group")
    halfbond = c_property('pseudobond_group_halfbond', npy_bool,
        doc = "Sets the halfbond attribute of current pseudobonds and new pseudobonds")
    num_pseudobonds = c_property('pseudobond_group_num_pseudobonds', size_t, read_only = True,
        doc = "Number of pseudobonds in group. Read only.")
    pseudobonds = c_property('pseudobond_group_pseudobonds', cptr, 'num_pseudobonds',
        astype = _pseudobonds, read_only = True,
        doc = "Group pseudobonds as a :class:`.Pseudobonds` collection. Read only.")
    radius = c_property('pseudobond_group_radius', float32,
        doc = "Sets the radius attribute of current pseudobonds and new pseudobonds")
    structure = c_property('pseudobond_group_structure', cptr, astype = _atomic_structure,
        read_only = True, doc ="Structure that pseudobond group is owned by.  "
        "Returns None if called on a group managed by the global pseudobond manager")

    def change_category(self, category):
        f = c_function('pseudobond_group_change_category',
            args = (ctypes.c_void_p, ctypes.c_char_p))
        try:
            f(self._c_pointer, category.encode('utf-8'))
        except TypeError:
            from ..errors import UserError
            raise UserError("Another pseudobond group is already named '%s'" % category)

    def clear(self):
        '''Delete all pseudobonds in group'''
        f = c_function('pseudobond_group_clear', args = (ctypes.c_void_p,))
        f(self._c_pointer)

    def new_pseudobond(self, atom1, atom2):
        '''Create a new pseudobond between the specified :class:`Atom` objects.'''
        f = c_function('pseudobond_group_new_pseudobond',
                       args = (ctypes.c_void_p, ctypes.c_void_p, ctypes.c_void_p),
                       ret = ctypes.c_void_p)
        pb = f(self._c_pointer, atom1._c_pointer, atom2._c_pointer)
        return object_map(pb, Pseudobond)

    # Graphics changed flags used by rendering code.  Private.
    _SHAPE_CHANGE = 0x1
    _COLOR_CHANGE = 0x2
    _SELECT_CHANGE = 0x4
    _RIBBON_CHANGE = 0x8
    _ADDDEL_CHANGE = 0x10
    _DISPLAY_CHANGE = 0x20
    _ALL_CHANGE = 0x2f
    _graphics_changed = c_property('pseudobond_group_graphics_change', int32)


# -----------------------------------------------------------------------------
#
class PseudobondManager(State):
    '''Per-session singleton pseudobond manager keeps track of all
    :class:`.PseudobondGroupData` objects.'''

    def __init__(self, session):
        self.session = session
        f = c_function('pseudobond_create_global_manager', args = (ctypes.c_void_p,),
            ret = ctypes.c_void_p)
        set_c_pointer(self, f(session.change_tracker._c_pointer))
        self.session.triggers.add_handler("begin save session",
            lambda *args: self._ses_call("save_setup"))
        self.session.triggers.add_handler("end save session",
            lambda *args: self._ses_call("save_teardown"))
        self.session.triggers.add_handler("begin restore session",
            lambda *args: self._ses_call("restore_setup"))
        self.session.triggers.add_handler("end restore session",
            lambda *args: self._ses_call("restore_teardown"))

    def _delete_group(self, pbg):
        f = c_function('pseudobond_global_manager_delete_group',
                       args = (ctypes.c_void_p, ctypes.c_void_p), ret = None)
        f(self._c_pointer, pbg._c_pointer)

    def get_group(self, category, create = True):
        '''Get an existing :class:`.PseudobondGroup` or create a new one given a category name.'''
        f = c_function('pseudobond_global_manager_get_group',
                       args = (ctypes.c_void_p, ctypes.c_char_p, ctypes.c_int),
                       ret = ctypes.c_void_p)
        pbg = f(self._c_pointer, category.encode('utf-8'), create)
        if not pbg:
            return None
        from .pbgroup import PseudobondGroup
        return object_map(pbg,
            lambda ptr, ses=self.session: PseudobondGroup(ptr, session=ses))

    @property
    def group_map(self):
        '''Returns a dict that maps from :class:`.PseudobondGroup` category to group'''
        f = c_function('pseudobond_global_manager_group_map',
                       args = (ctypes.c_void_p,),
                       ret = ctypes.py_object)
        ptr_map = f(self._c_pointer)
        obj_map = {}
        for cat, pbg_ptr in ptr_map.items():
            obj = object_map(pbg_ptr,
                lambda ptr, ses=self.session: PseudobondGroup(ptr, session=ses))
            obj_map[cat] = obj
        return obj_map

    def take_snapshot(self, session, flags):
        '''Gather session info; return version number'''
        f = c_function('pseudobond_global_manager_session_info',
                    args = (ctypes.c_void_p, ctypes.py_object), ret = ctypes.c_int)
        retvals = []
        version = f(self._c_pointer, retvals)
        # remember the structure->int mapping the pseudobonds used...
        f = c_function('pseudobond_global_manager_session_save_structure_mapping',
                       args = (ctypes.c_void_p,), ret = ctypes.py_object)
        ptr_map = f(self._c_pointer)
        # mapping is ptr->int, change to int->obj
        obj_map = {}
        for ptr, ses_id in ptr_map.items():
            # shouldn't be _creating_ any objects, so pass None as the type
            obj_map[ses_id] = object_map(ptr, None)
        data = {'version': version,
                'mgr data':retvals,
                'structure mapping': obj_map}
        return data

    @staticmethod
    def restore_snapshot(session, data):
        pbm = session.pb_manager
        # restore the int->structure mapping the pseudobonds use...
        ptr_mapping = {}
        for ses_id, structure in data['structure mapping'].items():
            ptr_mapping[ses_id] = structure._c_pointer.value
        f = c_function('pseudobond_global_manager_session_restore_structure_mapping',
                       args = (ctypes.c_void_p, ctypes.py_object))
        f(pbm._c_pointer, ptr_mapping)
        ints, floats, misc = data['mgr data']
        f = c_function('pseudobond_global_manager_session_restore',
                args = (ctypes.c_void_p, ctypes.c_int,
                        ctypes.py_object, ctypes.py_object, ctypes.py_object))
        f(pbm._c_pointer, data['version'], ints, floats, misc)
        return pbm

    def reset_state(self, session):
        # Need to call delete() on the models, since just clearing out the C++
        # will cause an error when the last reference to the Python object goes
        # away, which causes delete() to get called
        for pbg in list(self.group_map.values()):
            pbg.delete()

    def _ses_call(self, func_qual):
        f = c_function('pseudobond_global_manager_session_' + func_qual, args=(ctypes.c_void_p,))
        f(self._c_pointer)


# -----------------------------------------------------------------------------
#
class Residue(State):
    '''
    A group of atoms such as an amino acid or nucleic acid. Every atom in
    an :class:`.AtomicStructure` belongs to a residue, including solvent and ions.

    To create a Residue use the :class:`.AtomicStructure` new_residue() method.
    '''

    SS_COIL = 0
    SS_HELIX = 1
    SS_SHEET = SS_STRAND = 2

    water_res_names = set(["HOH", "WAT", "H2O", "D2O", "TIP3"])

    def __init__(self, residue_pointer):
        set_c_pointer(self, residue_pointer)

    # cpp_pointer and deleted are "base class" methods, though for performance reasons
    # we are placing them directly in each class rather than using a base class,
    # and for readability by most programmers we avoid using metaclasses
    @property
    def cpp_pointer(self):
        '''Value that can be passed to C++ layer to be used as pointer (Python int)'''
        return self._c_pointer.value

    def delete(self):
        '''Delete this Residue from it's Structure'''
        f = c_function('residue_delete', args = (ctypes.c_void_p, ctypes.c_size_t))
        c = f(self._c_pointer_ref, 1)

    @property
    def deleted(self):
        '''Has the C++ side been deleted?'''
        return not hasattr(self, '_c_pointer')

    def __lt__(self, other):
        # for sorting (objects of the same type)
        if self.structure != other.structure:
            return self.structure < other.structure

        if self.chain_id != other.chain_id:
            return self.chain_id < other.chain_id

        return self.number < other.number \
            if self.number != other.number else self.insertion_code < other.insertion_code

    def __str__(self, residue_only = False, omit_structure = False, style = None):
        if style == None:
            from ..core_settings import settings
            style = settings.atomspec_contents
        ic = self.insertion_code
        if style.startswith("simple"):
            res_str = self.name + " " + str(self.number) + ic
        else:
            res_str = ":" + str(self.number) + ic
        chain_str = '/' + self.chain_id if not self.chain_id.isspace() else ""
        if residue_only:
            return res_str
        if omit_structure:
            return '%s %s' % (chain_str, res_str)
        from .structure import Structure
        if len([s for s in self.structure.session.models.list() if isinstance(s, Structure)]) > 1:
            struct_string = str(self.structure)
            if style.startswith("serial"):
                struct_string += " "
        else:
            struct_string = ""
        from ..core_settings import settings
        if style.startswith("simple"):
            return '%s%s %s' % (struct_string, chain_str, res_str)
        if style.startswith("command"):
            return struct_string + chain_str + res_str
        return struct_string

    def atomspec(self):
        res_str = ":" + str(self.number) + self.insertion_code
        chain_str = '/' + self.chain_id if not self.chain_id.isspace() else ""
        return self.structure.atomspec() + chain_str + res_str

    atoms = c_property('residue_atoms', cptr, 'num_atoms', astype = _atoms, read_only = True)
    ''':class:`.Atoms` collection containing all atoms of the residue.'''
    center = c_property('residue_center', float64, 3, read_only = True)
    '''Average of atom positions as a numpy length 3 array, 64-bit float values.'''
    chain = c_property('residue_chain', cptr, astype = _chain, read_only = True)
    ''':class:`.Chain` that this residue belongs to, if any. Read only.'''
    chain_id = c_property('residue_chain_id', string, read_only = True)
    '''Protein Data Bank chain identifier. Limited to 4 characters. Read only string.'''
    mmcif_chain_id = c_property('residue_mmcif_chain_id', string, read_only = True)
    '''mmCIF chain identifier. Limited to 4 characters. Read only string.'''
    @property
    def description(self):
        '''Description of residue (if available) from HETNAM/HETSYN records or equivalent'''
        return getattr(self.structure, '_hetnam_descriptions', {}).get(self.name, None)
    insertion_code = c_property('residue_insertion_code', string)
    '''Protein Data Bank residue insertion code. 1 character or empty string.'''
    is_helix = c_property('residue_is_helix', npy_bool, doc=
        "Whether this residue belongs to a protein alpha helix. Boolean value. ")
    is_strand = c_property('residue_is_strand', npy_bool, doc=
        "Whether this residue belongs to a protein beta sheet. Boolean value. ")
    PT_NONE = 0
    '''Residue polymer type = none.'''
    PT_AMINO = 1
    '''Residue polymer type = amino acid.'''
    PT_NUCLEIC = 2
    '''Residue polymer type = nucleotide.'''
    polymer_type = c_property('residue_polymer_type', int32, read_only = True)
    '''Polymer type of residue. Integer value.'''
    name = c_property('residue_name', string, read_only = True)
    '''Residue name. Maximum length 4 characters. Read only.'''
    num_atoms = c_property('residue_num_atoms', size_t, read_only = True)
    '''Number of atoms belonging to the residue. Read only.'''
    number = c_property('residue_number', int32, read_only = True)
    '''Integer sequence position number as defined in the input data file. Read only.'''
    principal_atom = c_property('residue_principal_atom', cptr, astype = _atom_or_none, read_only=True)
    '''The 'chain trace' :class:`.Atom`\\ , if any.

    Normally returns the C4' from a nucleic acid since that is always present,
    but in the case of a P-only trace it returns the P.'''
    ribbon_display = c_property('residue_ribbon_display', npy_bool)
    '''Whether to display the residue as a ribbon/pipe/plank. Boolean value.'''
    ribbon_hide_backbone = c_property('residue_ribbon_hide_backbone', npy_bool)
    '''Whether a ribbon automatically hides the residue backbone atoms. Boolean value.'''
    ribbon_color = c_property('residue_ribbon_color', uint8, 4)
    '''Ribbon color RGBA length 4 numpy uint8 array.'''
    ribbon_adjust = c_property('residue_ribbon_adjust', float32)
    '''Smoothness adjustment factor (no adjustment = 0 <= factor <= 1 = idealized).'''
    ss_id = c_property('residue_ss_id', int32)
    '''Secondary structure id number. Integer value.'''
    ss_type = c_property('residue_ss_type', int32, doc=
        "Secondary structure type of residue.  Integer value.  One of Residue.SS_COIL, Residue.SS_HELIX, Residue.SS_SHEET (a.k.a. SS_STRAND)")
    structure = c_property('residue_structure', cptr, astype = _atomic_structure, read_only = True)
    ''':class:`.AtomicStructure` that this residue belongs to. Read only.'''

    def add_atom(self, atom):
        '''Add the specified :class:`.Atom` to this residue.
        An atom can only belong to one residue, and all atoms
        must belong to a residue.'''
        f = c_function('residue_add_atom', args = (ctypes.c_void_p, ctypes.c_void_p))
        f(self._c_pointer, atom._c_pointer)

    def bonds_between(self, other_res):
        '''Return the bonds between this residue and other_res as a Bonds collection.'''
        f = c_function('residue_bonds_between', args = (ctypes.c_void_p, ctypes.c_void_p),
                ret = ctypes.py_object)
        return _bonds(f(self._c_pointer, other_res._c_pointer))

    def connects_to(self, other_res):
        '''Return True if this residue is connected by at least one bond (not pseudobond) to other_res'''
        f = c_function('residue_connects_to', args = (ctypes.c_void_p, ctypes.c_void_p),
                ret = ctypes.c_bool)
        return f(self._c_pointer, other_res._c_pointer, ret = ctypes.c_bool)

    def find_atom(self, atom_name):
        '''Return the atom with the given name, or None if not found.\n'''
        '''If multiple atoms in the residue have that name, an arbitrary one that matches will'''
        ''' be returned.'''
        f = c_function('residue_find_atom', args = (ctypes.c_void_p, ctypes.c_char_p),
            ret = ctypes.c_void_p)
        return _atom_or_none(f(self._c_pointer, atom_name.encode('utf-8')))

    def set_alt_loc(self, loc):
        if isinstance(loc, str):
            loc = loc.encode('utf-8')
        f = c_array_function('residue_set_alt_loc', args=(byte,), per_object=False)
        r_ref = ctypes.byref(self._c_pointer)
        f(r_ref, 1, loc)

    def reset_state(self, session):
        f = c_function('pseudobond_global_manager_clear', args = (ctypes.c_void_p,))
        f(self._c_pointer)

    def take_snapshot(self, session, flags):
        data = {'structure': self.structure,
                'ses_id': self.structure.session_residue_to_id(self._c_pointer)}
        return data

    @staticmethod
    def restore_snapshot(session, data):
        return object_map(data['structure'].session_id_to_residue(data['ses_id']), Residue)


# -----------------------------------------------------------------------------
#
class Ring:
    '''
    A ring in the structure.
    '''

    def __init__(self, ring_pointer):
        set_c_pointer(self, ring_pointer)

    # cpp_pointer and deleted are "base class" methods, though for performance reasons
    # we are placing them directly in each class rather than using a base class,
    # and for readability by most programmers we avoid using metaclasses
    @property
    def cpp_pointer(self):
        '''Value that can be passed to C++ layer to be used as pointer (Python int)'''
        return self._c_pointer.value

    @property
    def deleted(self):
        '''Has the C++ side been deleted?'''
        return not hasattr(self, '_c_pointer')

    aromatic = c_property('ring_aromatic', npy_bool, read_only=True,
        doc="Whether the ring is aromatic. Boolean value.")
    atoms = c_property('ring_atoms', cptr, 'size', astype = _atoms, read_only = True,
        doc=":class:`.Atoms` collection containing the atoms of the ring, "
        "in no particular order (see :meth:`.Ring.ordered_atoms`).")
    bonds = c_property('ring_bonds', cptr, 'size', astype = _bonds, read_only = True,
        doc=":class:`.Bonds` collection containing the bonds of the ring, "
        "in no particular order (see :meth:`.Ring.ordered_bonds`).")
    ordered_atoms = c_property('ring_ordered_atoms', cptr, 'size', astype=_atoms, read_only=True,
        doc=":class:`.Atoms` collection containing the atoms of the ring, in ring order.")
    ordered_bonds = c_property('ring_ordered_bonds', cptr, 'size', astype=_bonds, read_only=True,
        doc=":class:`.Bonds` collection containing the bonds of the ring, in ring order.")
    size = c_property('ring_size', size_t, read_only=True,
        doc="Number of atoms (and bonds) in the ring. Read only.")

    def __eq__(self, r):
        if not isinstance(r, Ring):
            return False
        f = c_function('ring_equal', args=(ctypes.c_void_p, ctypes.c_void_p), ret=ctypes.c_bool)
        e = f(self._c_pointer, r._c_pointer)
        return e

    def __ge__(self, r):
        return self == r or not (self < r)

    def __gt__(self, r):
        return not (self < r or self == r)

    def __le__(self, r):
        return self < r or self == r

    def __lt__(self, r):
        if not isinstance(r, Ring):
            return False
        f = c_function('ring_less_than', args=(ctypes.c_void_p, ctypes.c_void_p), ret=ctypes.c_bool)
        lt = f(self._c_pointer, r._c_pointer)
        return lt

    def __ne__(self, r):
        return not self == r


import atexit
# -----------------------------------------------------------------------------
#
class Sequence(State):
    '''
    A polymeric sequence.  Offers string-like interface.
    '''

    SS_HELIX = 'H'
    SS_OTHER = 'O'
    SS_STRAND = 'S'

    nucleic3to1 = lambda rn: c_function('sequence_nucleic3to1', args = (ctypes.c_char_p,),
        ret = ctypes.c_char)(rn.encode('utf-8')).decode('utf-8')
    protein3to1 = lambda rn: c_function('sequence_protein3to1', args = (ctypes.c_char_p,),
        ret = ctypes.c_char)(rn.encode('utf-8')).decode('utf-8')
    rname3to1 = lambda rn: c_function('sequence_rname3to1', args = (ctypes.c_char_p,),
        ret = ctypes.c_char)(rn.encode('utf-8')).decode('utf-8')

    # the following colors for use by alignment/sequence viewers
    default_helix_fill_color = (1.0, 1.0, 0.8)
    default_helix_outline_color = tuple([chan/255.0 for chan in (218, 165, 32)]) # goldenrod
    default_strand_fill_color = (0.88, 1.0, 1.0) # light cyan
    default_strand_outline_color = tuple([0.75*chan for chan in default_strand_fill_color])

    chimera_exiting = False

    def __init__(self, seq_pointer=None, *, name="sequence", characters=""):
        self.attrs = {} # miscellaneous attributes
        self.markups = {} # per-residue (strings or lists)
        self.numbering_start = None
        from ..triggerset import TriggerSet
        self.triggers = TriggerSet()
        self.triggers.add_trigger('rename')
        if seq_pointer:
            set_c_pointer(self, seq_pointer)
            return # name/characters already exists; don't set
        seq_pointer = c_function('sequence_new',
            args = (ctypes.c_char_p, ctypes.c_char_p), ret = ctypes.c_void_p)(
                name.encode('utf-8'), characters.encode('utf-8'))
        set_c_pointer(self, seq_pointer)

    # cpp_pointer and deleted are "base class" methods, though for performance reasons
    # we are placing them directly in each class rather than using a base class,
    # and for readability by most programmers we avoid using metaclasses
    @property
    def cpp_pointer(self):
        '''Value that can be passed to C++ layer to be used as pointer (Python int)'''
        return self._c_pointer.value

    @property
    def deleted(self):
        '''Has the C++ side been deleted?'''
        return not hasattr(self, '_c_pointer')

    characters = c_property('sequence_characters', string, doc=
        "A string representing the contents of the sequence")
    circular = c_property('sequence_circular', npy_bool, doc="Indicates the sequence involves"
        " a cicular permutation; the sequence characters have been doubled, and residue"
        " correspondences of the first half implicitly exist in the second half as well."
        " Typically used in alignments to line up with sequences that aren't permuted.")
    name = c_property('sequence_name', string, doc="The sequence name")

    # Some Sequence methods may have to be overridden/disallowed in Chain...

    def __copy__(self, copy_seq=None):
        if copy_seq is None:
            copy_seq = Sequence(name=self.name, characters=self.characters)
        else:
            copy_seq.characters = self.characters
        from copy import copy
        copy_seq.attrs = copy(self.attrs)
        copy_seq.markups = copy(self.markups)
        copy_seq.numbering_start = self.numbering_start
        return copy_seq

    def __del__(self):
        if Sequence.chimera_exiting:
            return
        del_f = c_function('sequence_del_pyobj', args = (ctypes.c_void_p,))
        del_f(self._c_pointer) # will destroy C++ object unless it's an active Chain

    def extend(self, chars):
        """Extend the sequence with the given string"""
        f = c_function('sequence_extend', args = (ctypes.c_void_p, ctypes.c_char_p))
        f(self._c_pointer, chars.encode('utf-8'))
    append = extend

    @property
    def full_name(self):
        return self.name

    def gapped_to_ungapped(self, index):
        f = c_function('sequence_gapped_to_ungapped', args = (ctypes.c_void_p, ctypes.c_int),
            ret = ctypes.c_int)
        g2u = f(self._c_pointer, index)
        if g2u < 0:
            return None
        return g2u

    def __getitem__(self, key):
        return self.characters[key]

    def __hash__(self):
        return id(self)

    def __len__(self):
        """Sequence length"""
        f = c_function('sequence_len', args = (ctypes.c_void_p,), ret = ctypes.c_size_t)
        return f(self._c_pointer)

    def reset_state(self, session):
        """For when the session is closed"""
        pass

    @staticmethod
    def restore_snapshot(session, data):
        seq = Sequence()
        seq.set_state_from_snapshot(session, data)
        return seq

    def __setitem__(self, key, val):
        chars = self.characters
        if isinstance(key, slice):
            start = key.start if key.start is not None else 0
            stop = key.stop if key.stop is not None else len(chars)
            self.characters = chars[:start] + val + chars[stop:]
        else:
            self.characters = chars[:key] + val + chars[key+1:]

    # no __str__, since it's confusing whether it should be self.name or self.characters

    def set_state_from_snapshot(self, session, data):
        self.name = data['name']
        self.characters = data['characters']
        self.attrs = data.get('attrs', {})
        self.markups = data.get('markups', {})
        self.numbering_start = data.get('numbering_start', None)

    def ss_type(self, loc, loc_is_ungapped=False):
        try:
            ss_markup = self.markups['SS']
        except KeyError:
            return None
        if not loc_is_ungapped:
            loc = self.gapped_to_ungapped(loc)
        if loc is None:
            return None
        ss = ss_markup[loc]
        if ss in "HGI":
            return self.SS_HELIX
        if ss == "E":
            return self.SS_STRAND
        return self.SS_OTHER

    def take_snapshot(self, session, flags):
        data = { 'name': self.name, 'characters': self.characters, 'attrs': self.attrs,
            'markups': self.markups, 'numbering_start': self.numbering_start }
        return data

    def ungapped(self):
        """String of sequence without gap characters"""
        f = c_function('sequence_ungapped', args = (ctypes.c_void_p,), ret = ctypes.py_object)
        return f(self._c_pointer)

    def ungapped_to_gapped(self, index):
        f = c_function('sequence_ungapped_to_gapped', args = (ctypes.c_void_p, ctypes.c_int),
            ret = ctypes.c_int)
        return f(self._c_pointer, index)

    def _cpp_rename(self, old_name):
        # called from C++ layer when 'name' attr changed
        self.triggers.activate_trigger('rename', (self, old_name))

    @atexit.register
    def _exiting():
        Sequence.chimera_exiting = True

# -----------------------------------------------------------------------------
#
class StructureSeq(Sequence):
    '''
    A sequence that has associated structure residues.

    Unlike the Chain subclass, StructureSeq will not change in size once created,
    though associated residues may change to None if those residues are deleted/closed.
    '''

    def __init__(self, sseq_pointer=None, *, chain_id=None, structure=None):
        if sseq_pointer is None:
            sseq_pointer = c_function('sseq_new',
                args = (ctypes.c_char_p, ctypes.c_void_p), ret = ctypes.c_void_p)(
                    chain_id.encode('utf-8'), structure._c_pointer)
        super().__init__(sseq_pointer)
        self.triggers.add_trigger('delete')
        self.triggers.add_trigger('modify')
        # description derived from PDB/mmCIF info and set by AtomicStructure constructor
        self.description = None

    def __lt__(self, other):
        # for sorting (objects of the same type)
        if self.structure != other.structure:
            return self.structure < other.structure
        if self.chain_id != other.chain_id:
            return self.chain_id < other.chain_id
        if self is other: # optimization to avoid comparing residue lists if possible
            return False
        return self.residues < other.residues

    chain_id = c_property('sseq_chain_id', string, read_only = True)
    '''Chain identifier. Limited to 4 characters. Read only string.'''
    # characters read-only in StructureSeq/Chain (use bulk_set)
    characters = c_property('sequence_characters', string, doc=
        "A string representing the contents of the sequence. Read only.")
    existing_residues = c_property('sseq_residues', cptr, 'num_residues', astype = _non_null_residues, read_only = True)
    ''':class:`.Residues` collection containing the residues of this sequence with existing structure, in order. Read only.'''
    from_seqres = c_property('sseq_from_seqres', npy_bool, doc = "Was the full sequence "
        " determined from SEQRES (or equivalent) records in the input file")
    num_existing_residues = c_property('sseq_num_existing_residues', size_t, read_only = True)
    '''Number of residues in this sequence with existing structure. Read only.'''
    num_residues = c_property('sseq_num_residues', size_t, read_only = True)
    '''Number of residues belonging to this sequence, including those without structure. Read only.'''
    residues = c_property('sseq_residues', cptr, 'num_residues', astype = _residues_or_nones,
        read_only = True, doc = "List containing the residues of this sequence in order. "
        "Residues with no structure will be None. Read only.")
    structure = c_property('sseq_structure', cptr, astype = _atomic_structure, read_only = True)
    ''':class:`.AtomicStructure` that this structure sequence comes from. Read only.'''

    # allow append/extend for now, since NeedlemanWunsch uses it

    def bulk_set(self, residues, characters):
        '''Set all residues/characters of StructureSeq. '''
        '''"characters" is a string or a list of characters.'''
        ptrs = [r._c_pointer.value if r else 0 for r in residues]
        if type(characters) == list:
            characters = "".join(characters)
        f = c_function('sseq_bulk_set', args = (ctypes.c_void_p, ctypes.py_object, ctypes.c_char_p))
        f(self._c_pointer, ptrs, characters.encode('utf-8'))

    def __copy__(self):
        f = c_function('sseq_copy', args = (ctypes.c_void_p,), ret = ctypes.c_void_p)
        copy_sseq = StructureSeq(f(self._c_pointer))
        Sequence.__copy__(self, copy_seq = copy_sseq)
        copy_sseq.description = self.description
        return copy_sseq

    @property
    def chain(self):
        try:
            return self.existing_residues[0].chain
        except IndexError:
            return None

    @property
    def full_name(self):
        rem = self.name
        for part in (self.structure.name, "(%s)" % self.structure):
            rem = rem.strip()
            if rem:
                rem = rem.strip()
                if rem.startswith(part):
                    rem = rem[len(part):]
                    continue
            break
        if rem and not rem.isspace():
            name_part = " " + rem.strip()
        else:
            name_part = ""
        return "%s (#%s)%s" % (self.structure.name, self.structure.id_string(), name_part)

    @property
    def has_protein(self):
        for r in self.residues:
            if r and Sequence.protein3to1(r.name) != 'X':
                return True
        return False

    def _get_numbering_start(self):
        if self._numbering_start == None:
            for i, r in enumerate(self.residues):
                if r is None:
                    continue
                if r.deleted:
                    return getattr(self, '_prev_numbering_start', 1)
                break
            else:
                return getattr(self, '_prev_numbering_start', 1)
            pns = self._prev_numbering_start = r.number - i
            return pns
        return self._numbering_start

    def _set_numbering_start(self, ns):
        self._numbering_start = ns

    numbering_start = property(_get_numbering_start, _set_numbering_start)

    @property
    def res_map(self):
        '''Returns a dict that maps from :class:`.Residue` to an ungapped sequence position'''
        f = c_function('sseq_res_map', args = (ctypes.c_void_p,), ret = ctypes.py_object)
        ptr_map = f(self._c_pointer)
        obj_map = {}
        for res_ptr, pos in ptr_map.items():
            res = _residue(res_ptr)
            obj_map[res] = pos
        return obj_map

    def residue_at(self, index):
        '''Return the Residue/None at the (ungapped) position 'index'.'''
        '''  More efficient that self.residues[index] since the entire residues'''
        ''' list isn't built/destroyed.'''
        f = c_function('sseq_residue_at', args = (ctypes.c_void_p, ctypes.c_size_t),
            ret = ctypes.c_void_p)
        return _residue_or_none(f(self._c_pointer, index))

    def residue_before(self, r):
        '''Return the residue at index one less than the given residue,
        or None if no such residue exists.'''
        pos = self.res_map[r]
        return self.residue_at(pos-1)

    def residue_after(self, r):
        '''Return the residue at index one more than the given residue,
        or None if no such residue exists.'''
        pos = self.res_map[r]
        return self.residue_at(pos+1)

    @staticmethod
    def restore_snapshot(session, data):
        sseq = StructureSeq(chain_id=data['chain_id'], structure=data['structure'])
        Sequence.set_state_from_snapshot(sseq, session, data['Sequence'])
        sseq.description = data['description']
        sseq.bulk_set(data['residues'], sseq.characters)
        sseq.description = data.get('description', None)
        return sseq

    def ss_type(self, loc, loc_is_ungapped=False):
        if not loc_is_ungapped:
            loc = self.gapped_to_ungapped(loc)
        if loc is None:
            return None
        r = self.residue_at(loc)
        if r is None:
            return None
        if r.is_helix:
            return self.SS_HELIX
        if r.is_strand:
            return self.SS_STRAND
        return self.SS_OTHER

    def take_snapshot(self, session, flags):
        data = {
            'Sequence': Sequence.take_snapshot(self, session, flags),
            'chain_id': self.chain_id,
            'description': self.description,
            'residues': self.residues,
            'structure': self.structure
        }
        return data

    def _cpp_demotion(self):
        # called from C++ layer when this should be demoted to Sequence
        numbering_start = self.numbering_start
        self.__class__ = Sequence
        self.triggers.activate_trigger('delete', self)
        self.numbering_start = numbering_start

# sequence-structure association functions that work on StructureSeqs...

def estimate_assoc_params(sseq):
    '''Estimate the parameters needed to associate a sequence with a Chain/StructureSeq

       Returns a 3-tuple:
           * Estimated total ungapped length, accounting for missing structure

           * A list of continuous sequence segments

           * A list of the estimated size of the gaps between those segments
    '''
    f = c_function('sseq_estimate_assoc_params', args = (ctypes.c_void_p,), ret = ctypes.py_object)
    return f(sseq._c_pointer)

class StructAssocError(ValueError):
    pass

def try_assoc(session, seq, sseq, assoc_params, *, max_errors = 6):
    '''Try to associate StructureSeq 'sseq' with Sequence 'seq'.

       A set of association parameters ('assoc_params') must be provided, typically obtained
       from the :py:func:`estimate_assoc_params` function.  See that function's documentation
       for details of assoc_param's contents.  The maximum number of errors allowed can
       optionally be specified (default: 6).

       The return value is a 2-tuple, consisting of a :py:class:`SeqMatchMap` instance describing
       the association, and the number of errors encountered.

       An unsuccessful association throws StructAssocError.
    '''
    f = c_function('sseq_try_assoc', args = (ctypes.c_void_p, ctypes.c_void_p, ctypes.c_size_t,
        ctypes.py_object, ctypes.py_object, ctypes.c_int), ret = ctypes.py_object)
    est_len, segments, gaps = assoc_params
    try:
        res_to_pos, errors = f(seq._c_pointer, sseq._c_pointer, est_len, segments, gaps, max_errors)
    except ValueError as e:
        if str(e) == "bad assoc":
            raise StructAssocError(str(e))
        else:
            raise
    mmap = SeqMatchMap(session, seq, sseq)
    for r, i in res_to_pos.items():
        mmap.match(_residue(r), i)
    return mmap, errors

# -----------------------------------------------------------------------------
#
class Chain(StructureSeq):
    '''
    A single polymer chain such as a protein, DNA or RNA strand.
    A chain has a sequence associated with it.  A chain may have breaks.
    Chain objects are not always equivalent to Protein Databank chains.

    '''

    def __str__(self):
        from ..core_settings import settings
        cmd_style = settings.atomspec_contents == "command-line specifier"
        chain_str = '/' + self.chain_id if not self.chain_id.isspace() else ""
        from .structure import Structure
        if len([s for s in self.structure.session.models.list() if isinstance(s, Structure)]) > 1:
            struct_string = str(self.structure)
        else:
            struct_string = ""
        from ..core_settings import settings
        return struct_string + chain_str

    def atomspec(self):
        chain_str = '/' + self.chain_id if not self.chain_id.isspace() else ""
        return self.structure.atomspec() + chain_str

    def extend(self, chars):
        # disallow extend
        raise AssertionError("extend() called on Chain object")

    @staticmethod
    def restore_snapshot(session, data):
        chain = object_map(data['structure'].session_id_to_chain(data['ses_id']), Chain)
        chain.description = data.get('description', None)
        return chain

    def take_snapshot(self, session, flags):
        data = {
            'description': self.description,
            'ses_id': self.structure.session_chain_to_id(self._c_pointer),
            'structure': self.structure
        }
        return data

# -----------------------------------------------------------------------------
#
class StructureData:
    '''
    This is a base class of both :class:`.AtomicStructure` and :class:`.Structure`.
    This base class manages the data while the
    derived class handles the graphical 3-dimensional rendering using OpenGL.
    '''

    PBG_METAL_COORDINATION = c_function('structure_PBG_METAL_COORDINATION', args = (),
        ret = ctypes.c_char_p)().decode('utf-8')
    PBG_MISSING_STRUCTURE = c_function('structure_PBG_MISSING_STRUCTURE', args = (),
        ret = ctypes.c_char_p)().decode('utf-8')
    PBG_HYDROGEN_BONDS = c_function('structure_PBG_HYDROGEN_BONDS', args = (),
        ret = ctypes.c_char_p)().decode('utf-8')

    def __init__(self, mol_pointer=None, *, logger=None):
        if mol_pointer is None:
            # Create a new graph
            from .structure import AtomicStructure
            new_func = 'atomic_structure_new' if isinstance(self, AtomicStructure) else 'structure_new'
            mol_pointer = c_function(new_func, args = (ctypes.py_object,), ret = ctypes.c_void_p)(logger)
        set_c_pointer(self, mol_pointer)

    # cpp_pointer and deleted are "base class" methods, though for performance reasons
    # we are placing them directly in each class rather than using a base class,
    # and for readability by most programmers we avoid using metaclasses
    @property
    def cpp_pointer(self):
        '''Value that can be passed to C++ layer to be used as pointer (Python int)'''
        return self._c_pointer.value

    @property
    def deleted(self):
        '''Has the C++ side been deleted?'''
        return not hasattr(self, '_c_pointer')

    def delete(self):
        '''Deletes the C++ data for this atomic structure.'''
        c_function('structure_delete', args = (ctypes.c_void_p,))(self._c_pointer)

    active_coordset_id = c_property('structure_active_coordset_id', int32)
    '''Index of the active coordinate set.'''
    atoms = c_property('structure_atoms', cptr, 'num_atoms', astype = _atoms, read_only = True)
    ''':class:`.Atoms` collection containing all atoms of the structure.'''
    ball_scale = c_property('structure_ball_scale', float32,
        doc = "Scales sphere radius in ball-and-stick style.")
    bonds = c_property('structure_bonds', cptr, 'num_bonds', astype = _bonds, read_only = True)
    ''':class:`.Bonds` collection containing all bonds of the structure.'''
    chains = c_property('structure_chains', cptr, 'num_chains', astype = _chains, read_only = True)
    ''':class:`.Chains` collection containing all chains of the structure.'''
    coordset_ids = c_property('structure_coordset_ids', int32, 'num_coordsets', read_only = True)
    '''Return array of ids of all coordinate sets.'''
    coordset_size = c_property('structure_coordset_size', int32, read_only = True)
    '''Return the size of the active coordinate set array.'''
    lower_case_chains = c_property('structure_lower_case_chains', npy_bool, read_only = True)
    '''Structure has lower case chain ids. Boolean'''
    num_atoms = c_property('structure_num_atoms', size_t, read_only = True)
    '''Number of atoms in structure. Read only.'''
    num_atoms_visible = c_property('structure_num_atoms_visible', size_t, read_only = True)
    '''Number of visible atoms in structure. Read only.'''
    num_bonds = c_property('structure_num_bonds', size_t, read_only = True)
    '''Number of bonds in structure. Read only.'''
    num_bonds_visible = c_property('structure_num_bonds_visible', size_t, read_only = True)
    '''Number of visible bonds in structure. Read only.'''
    num_coordsets = c_property('structure_num_coordsets', size_t, read_only = True)
    '''Number of coordinate sets in structure. Read only.'''
    num_chains = c_property('structure_num_chains', size_t, read_only = True)
    '''Number of chains structure. Read only.'''
    num_residues = c_property('structure_num_residues', size_t, read_only = True)
    '''Number of residues structure. Read only.'''
    residues = c_property('structure_residues', cptr, 'num_residues', astype = _residues, read_only = True)
    ''':class:`.Residues` collection containing the residues of this structure. Read only.'''
    pbg_map = c_property('structure_pbg_map', pyobject, astype = _pseudobond_group_map, read_only = True)
    '''Dictionary mapping name to :class:`.PseudobondGroup` for pseudobond groups
    belonging to this structure. Read only.'''
    metadata = c_property('metadata', pyobject, read_only = True)
    '''Dictionary with metadata. Read only.'''
    pdb_version = c_property('pdb_version', int32)
    '''Dictionary with metadata. Read only.'''
    ribbon_tether_scale = c_property('structure_ribbon_tether_scale', float32)
    '''Ribbon tether thickness scale factor (1.0 = match displayed atom radius, 0=invisible).'''
    ribbon_tether_shape = c_property('structure_ribbon_tether_shape', int32)
    '''Ribbon tether shape. Integer value.'''
    TETHER_CONE = 0
    '''Tether is cone with point at ribbon.'''
    TETHER_REVERSE_CONE = 1
    '''Tether is cone with point at atom.'''
    TETHER_CYLINDER = 2
    '''Tether is cylinder.'''
    ribbon_show_spine = c_property('structure_ribbon_show_spine', npy_bool)
    '''Display ribbon spine. Boolean.'''
    ribbon_orientation = c_property('structure_ribbon_orientation', int32)
    '''Ribbon orientation. Integer value.'''
    RIBBON_ORIENT_GUIDES = 1
    '''Ribbon orientation from guide atoms.'''
    RIBBON_ORIENT_ATOMS = 2
    '''Ribbon orientation from interpolated atoms.'''
    RIBBON_ORIENT_CURVATURE = 3
    '''Ribbon orientation perpendicular to ribbon curvature.'''
    RIBBON_ORIENT_PEPTIDE = 4
    '''Ribbon orientation perpendicular to peptide planes.'''
    ribbon_display_count = c_property('structure_ribbon_display_count', int32, read_only = True)
    '''Return number of residues with ribbon display set. Integer.'''
    ribbon_tether_sides = c_property('structure_ribbon_tether_sides', int32)
    '''Number of sides for ribbon tether. Integer value.'''
    ribbon_tether_opacity = c_property('structure_ribbon_tether_opacity', float32)
    '''Ribbon tether opacity scale factor (relative to the atom).'''
    ribbon_mode_helix = c_property('structure_ribbon_mode_helix', int32)
    '''Ribbon mode for helices. Integer value.'''
    ribbon_mode_strand = c_property('structure_ribbon_mode_strand', int32)
    '''Ribbon mode for strands. Integer value.'''
    RIBBON_MODE_DEFAULT = 0
    '''Default ribbon mode showing secondary structure with ribbons.'''
    RIBBON_MODE_ARC = 1
    '''Ribbon mode showing secondary structure as an arc (tube or plank).'''
    RIBBON_MODE_WRAP = 2
    '''Ribbon mode showing helix as ribbon wrapped around tube.'''

    def ribbon_orients(self, residues=None):
        '''Return array of orientation values for given residues.'''
        if residues is None:
            residues = self.residues
        f = c_function('structure_ribbon_orient', args = (ctypes.c_void_p, ctypes.c_void_p, ctypes.c_size_t), ret = ctypes.py_object)
        return f(self._c_pointer, residues._c_pointers, len(residues))

    ss_assigned = c_property('structure_ss_assigned', npy_bool, doc =
        "Has secondary structure been assigned, either by data in original structure file "
        "or by some algorithm (e.g. dssp command)")

    def _copy(self):
        f = c_function('structure_copy', args = (ctypes.c_void_p,), ret = ctypes.c_void_p)
        p = f(self._c_pointer)
        return p

    def add_coordset(self, id, xyz):
        '''Add a coordinate set with the given id.'''
        if xyz.dtype != float64:
            raise ValueError('add_coordset(): array must be float64, got %s' % xyz.dtype.name)
        f = c_function('structure_add_coordset',
                       args = (ctypes.c_void_p, ctypes.c_int, ctypes.c_void_p, ctypes.c_size_t))
        f(self._c_pointer, id, pointer(xyz), len(xyz))

    def add_coordsets(self, xyzs, replace = True):
        '''Add coordinate sets.  If 'replace' is True, clear out existing coordinate sets first'''
        if len(xyzs.shape) != 3:
            raise ValueError('add_coordsets(): array must be (frames)x(atoms)x3-dimensional')
        if xyzs.shape[1] != self.num_atoms:
            raise ValueError('add_coordsets(): second dimension of coordinate array'
                ' must be same as number of atoms')
        if xyzs.shape[2] != 3:
            raise ValueError('add_coordsets(): third dimension of coordinate array'
                ' must be 3 (xyz)')
        if xyzs.dtype != float64:
            raise ValueError('add_coordsets(): array must be float64, got %s' % xyzs.dtype.name)
        f = c_function('structure_add_coordsets',
                       args = (ctypes.c_void_p, ctypes.c_bool, ctypes.c_void_p, ctypes.c_size_t, ctypes.c_size_t))
        f(self._c_pointer, replace, pointer(xyzs), *xyzs.shape[:2])

    def connect_structure(self, chain_starters, chain_enders, conect_atoms, mod_res):
        '''Generate connectivity.  See connect_structure in connectivity.rst for more details.
        
        chain_starters and chain_enders are lists of residues.
        conect_atoms is a list of atoms.
        mod_res is a list of residues (not MolResId's).'''
        f = c_function('structure_connect',
                       args = (ctypes.c_void_p, ctypes.py_object, ctypes.py_object, ctypes.py_object, ctypes.py_object),
                       ret = ctypes.c_int)
        starters = list([r._c_pointer.value for r in chain_starters])
        enders = list([r._c_pointer.value for r in chain_enders])
        conect = list([a._c_pointer.value for a in conect_atoms])
        mod = list([r._c_pointer.value for r in mod_res])
        return f(self._c_pointer, starters, enders, conect, mod)

    def delete_alt_locs(self):
        '''Incorporate current alt locs as "regular" atoms and remove other alt locs'''
        f = c_function('structure_delete_alt_locs', args = (ctypes.c_void_p,))(self._c_pointer)

    @property
    def molecules(self):
        '''Return a tuple of :class:`.Atoms` objects each containing atoms for one molecule.
           Missing-structure pseudobonds are consider to connect parts of a molecule.
        '''
        f = c_function('structure_molecules', args = (ctypes.c_void_p,), ret = ctypes.py_object)
        atom_arrays = f(self._c_pointer)
        from .molarray import Atoms
        return tuple(Atoms(aa) for aa in atom_arrays)

    def new_atom(self, atom_name, element_name):
        '''Create a new :class:`.Atom` object. It must be added to a :class:`.Residue` object
        belonging to this structure before being used.'''
        f = c_function('structure_new_atom',
                       args = (ctypes.c_void_p, ctypes.c_char_p, ctypes.c_char_p),
                       ret = ctypes.c_void_p)
        ap = f(self._c_pointer, atom_name.encode('utf-8'), element_name.encode('utf-8'))
        return object_map(ap, Atom)

    def new_bond(self, atom1, atom2):
        '''Create a new :class:`.Bond` joining two :class:`Atom` objects.'''
        f = c_function('structure_new_bond',
                       args = (ctypes.c_void_p, ctypes.c_void_p, ctypes.c_void_p),
                       ret = ctypes.c_void_p)
        bp = f(self._c_pointer, atom1._c_pointer, atom2._c_pointer)
        return object_map(bp, Bond)

    def new_residue(self, residue_name, chain_id, pos, insert=' '):
        '''Create a new :class:`.Residue`.'''
        f = c_function('structure_new_residue',
                       args = (ctypes.c_void_p, ctypes.c_char_p, ctypes.c_char_p, ctypes.c_int, ctypes.c_char),
                       ret = ctypes.c_void_p)
        rp = f(self._c_pointer, residue_name.encode('utf-8'), chain_id.encode('utf-8'), pos, insert.encode('utf-8'))
        return object_map(rp, Residue)

    PMS_ALWAYS_CONNECTS, PMS_NEVER_CONNECTS, PMS_TRACE_CONNECTS = range(3)
    def polymers(self, missing_structure_treatment = PMS_ALWAYS_CONNECTS,
            consider_chains_ids = True):
        '''Return a tuple of :class:`.Residues` objects each containing residues for one polymer.
        'missing_structure_treatment' controls whether a single polymer can span any missing
        structure, no missing structure, or only missing structure that is part of a chain trace.
        'consider_chain_ids', if true, will break polymers when chain IDs change, regardless of
        other considerations.'''
        f = c_function('structure_polymers',
                       args = (ctypes.c_void_p, ctypes.c_int, ctypes.c_int),
                       ret = ctypes.py_object)
        resarrays = f(self._c_pointer, missing_structure_treatment, consider_chains_ids)
        from .molarray import Residues
        return tuple(Residues(ra) for ra in resarrays)

    def pseudobond_group(self, name, *, create_type = "normal"):
        '''Get or create a :class:`.PseudobondGroup` belonging to this structure.'''
        if create_type is None:
            create_arg = 0
        elif create_type == "normal":
            create_arg = 1
        else:  # per-coordset
            create_arg = 2
        f = c_function('structure_pseudobond_group',
                       args = (ctypes.c_void_p, ctypes.c_char_p, ctypes.c_int),
                       ret = ctypes.c_void_p)
        pbg = f(self._c_pointer, name.encode('utf-8'), create_arg)
        if not pbg:
            return None
        from .pbgroup import PseudobondGroup
        return object_map(pbg, PseudobondGroup)

    def _delete_pseudobond_group(self, pbg):
        f = c_function('structure_delete_pseudobond_group',
                       args = (ctypes.c_void_p, ctypes.c_void_p), ret = None)
        f(self._c_pointer, pbg._c_pointer)

    @classmethod
    def restore_snapshot(cls, session, data):
        g = StructureData(logger=session.logger)
        g.set_state_from_snapshot(session, data)
        return g

    def rings(self, cross_residues=False, all_size_threshold=0):
        '''Return :class:`.Rings` collection of rings found in this Structure.

        If 'cross_residues' is False, then rings that cross residue boundaries are not
        included.  If 'all_size_threshold' is zero, then return only minimal rings, of
        any size.  If it is greater than zero, then return all rings not larger than the
        given value.

        The returned rings are quite emphemeral, and shouldn't be cached or otherwise
        retained for long term use.  They may only live until the next call to rings()
        [from anywhere, including C++].
        '''
        f = c_function('structure_rings', args = (ctypes.c_void_p, ctypes.c_bool, ctypes.c_int),
                ret = ctypes.py_object)
        return _rings(f(self._c_pointer, cross_residues, all_size_threshold))

    def set_state_from_snapshot(self, session, data):
        '''Restore from session info'''
        self._ses_call("restore_setup")
        f = c_function('structure_session_restore',
                args = (ctypes.c_void_p, ctypes.c_int,
                        ctypes.py_object, ctypes.py_object, ctypes.py_object))
        f(self._c_pointer, data['version'], tuple(data['ints']), tuple(data['floats']), tuple(data['misc']))
        session.triggers.add_handler("end restore session", self._ses_restore_teardown)

    def save_state(self, session, flags):
        '''Gather session info; return version number'''
        # the save setup/teardown handled in Structure/AtomicStructure class, so that
        # the trigger handlers can be deregistered when the object is deleted
        f = c_function('structure_session_info',
                    args = (ctypes.c_void_p, ctypes.py_object, ctypes.py_object,
                        ctypes.py_object),
                    ret = ctypes.c_int)
        data = {'ints': [],
                'floats': [],
                'misc': []}
        data['version'] = f(self._c_pointer, data['ints'], data['floats'], data['misc'])
        # data is all simple Python primitives, let session saving know that...
        from ..state import FinalizedState
        return FinalizedState(data)

    def session_atom_to_id(self, ptr):
        '''Map Atom pointer to session ID'''
        f = c_function('structure_session_atom_to_id',
                    args = (ctypes.c_void_p, ctypes.c_void_p), ret = size_t)
        return f(self._c_pointer, ptr)

    def session_bond_to_id(self, ptr):
        '''Map Bond pointer to session ID'''
        f = c_function('structure_session_bond_to_id',
                    args = (ctypes.c_void_p, ctypes.c_void_p), ret = size_t)
        return f(self._c_pointer, ptr)

    def session_chain_to_id(self, ptr):
        '''Map Chain pointer to session ID'''
        f = c_function('structure_session_chain_to_id',
                    args = (ctypes.c_void_p, ctypes.c_void_p), ret = size_t)
        return f(self._c_pointer, ptr)

    def session_residue_to_id(self, ptr):
        '''Map Residue pointer to session ID'''
        f = c_function('structure_session_residue_to_id',
                    args = (ctypes.c_void_p, ctypes.c_void_p), ret = size_t)
        return f(self._c_pointer, ptr)

    def session_id_to_atom(self, i):
        '''Map sessionID to Atom pointer'''
        f = c_function('structure_session_id_to_atom',
                    args = (ctypes.c_void_p, ctypes.c_size_t), ret = ctypes.c_void_p)
        return f(self._c_pointer, i)

    def session_id_to_bond(self, i):
        '''Map sessionID to Bond pointer'''
        f = c_function('structure_session_id_to_bond',
                    args = (ctypes.c_void_p, ctypes.c_size_t), ret = ctypes.c_void_p)
        return f(self._c_pointer, i)

    def session_id_to_chain(self, i):
        '''Map sessionID to Chain pointer'''
        f = c_function('structure_session_id_to_chain',
                    args = (ctypes.c_void_p, ctypes.c_size_t), ret = ctypes.c_void_p)
        return f(self._c_pointer, i)

    def session_id_to_residue(self, i):
        '''Map sessionID to Residue pointer'''
        f = c_function('structure_session_id_to_residue',
                    args = (ctypes.c_void_p, ctypes.c_size_t), ret = ctypes.c_void_p)
        return f(self._c_pointer, i)

    def set_color(self, rgba):
        '''Set color of atoms, bonds, and residues'''
        f = c_function('set_structure_color',
                    args = (ctypes.c_void_p, ctypes.c_void_p))
        return f(self._c_pointer, pointer(rgba))

    def _ses_call(self, func_qual):
        f = c_function('structure_session_' + func_qual, args=(ctypes.c_void_p,))
        f(self._c_pointer)

    def _ses_restore_teardown(self, *args):
        self._ses_call("restore_teardown")
        from ..triggerset import DEREGISTER
        return DEREGISTER

    def _start_change_tracking(self, change_tracker):
        f = c_function('structure_start_change_tracking',
                args = (ctypes.c_void_p, ctypes.c_void_p))
        f(self._c_pointer, change_tracker._c_pointer)

    # Graphics changed flags used by rendering code.  Private.
    _SHAPE_CHANGE = 0x1
    _COLOR_CHANGE = 0x2
    _SELECT_CHANGE = 0x4
    _RIBBON_CHANGE = 0x8
    _ADDDEL_CHANGE = 0x10
    _DISPLAY_CHANGE = 0x20
    _ALL_CHANGE = 0x2f
    _graphics_changed = c_property('structure_graphics_change', int32)

# -----------------------------------------------------------------------------
#
class CoordSet(State):
    '''
    The coordinates for one frame of a Structure

    To create a Bond use the :class:`.AtomicStructure` new_coordset() method.
    '''
    def __init__(self, cs_pointer):
        set_c_pointer(self, cs_pointer)

    # cpp_pointer and deleted are "base class" methods, though for performance reasons
    # we are placing them directly in each class rather than using a base class,
    # and for readability by most programmers we avoid using metaclasses
    @property
    def cpp_pointer(self):
        '''Value that can be passed to C++ layer to be used as pointer (Python int)'''
        return self._c_pointer.value

    @property
    def deleted(self):
        '''Has the C++ side been deleted?'''
        return not hasattr(self, '_c_pointer')

    structure = c_property('coordset_structure', cptr, astype=_atomic_structure, read_only=True,
        doc=":class:`.AtomicStructure` the coordset belongs to")

# -----------------------------------------------------------------------------
#
class ChangeTracker:
    '''Per-session singleton change tracker keeps track of all
    atomic data changes'''

    def __init__(self):
        f = c_function('change_tracker_create', args = (), ret = ctypes.c_void_p)
        set_c_pointer(self, f())

    # cpp_pointer and deleted are "base class" methods, though for performance reasons
    # we are placing them directly in each class rather than using a base class,
    # and for readability by most programmers we avoid using metaclasses
    @property
    def cpp_pointer(self):
        '''Value that can be passed to C++ layer to be used as pointer (Python int)'''
        return self._c_pointer.value

    @property
    def deleted(self):
        '''Has the C++ side been deleted?'''
        return not hasattr(self, '_c_pointer')

    def add_modified(self, modded, reason):
        f = c_function('change_tracker_add_modified',
            args = (ctypes.c_void_p, ctypes.c_int, ctypes.c_void_p, ctypes.c_char_p))
        from .molarray import Collection
        if isinstance(modded, Collection):
            class_num = self._class_to_int(modded.object_class)
            for ptr in modded.pointers:
                f(self._c_pointer, class_num, ptr, reason.encode('utf-8'))
        else:
            f(self._c_pointer, self._class_to_int(modded.__class__), modded._c_pointer,
                reason.encode('utf-8'))
    @property
    def changed(self):
        f = c_function('change_tracker_changed', args = (ctypes.c_void_p,), ret = ctypes.c_bool)
        return f(self._c_pointer)

    @property
    def changes(self):
        f = c_function('change_tracker_changes', args = (ctypes.c_void_p,),
            ret = ctypes.py_object)
        data = f(self._c_pointer)
        class Changes:
            def __init__(self, created, modified, reasons, total_deleted):
                self.created = created
                self.modified = modified
                self.reasons = reasons
                self.total_deleted = total_deleted
        final_changes = {}
        for k, v in data.items():
            created_ptrs, mod_ptrs, reasons, tot_del = v
            temp_ns = {}
            # can't effectively use locals() as the third argument as per the
            # Python 3 documentation for exec() and locals()
            exec("from .molarray import {}s as collection".format(k), globals(), temp_ns)
            collection = temp_ns['collection']
            fc_key = k[:-4] if k.endswith("Data") else k
            final_changes[fc_key] = Changes(collection(created_ptrs),
                collection(mod_ptrs), reasons, tot_del)
        return final_changes

    def clear(self):
        f = c_function('change_tracker_clear', args = (ctypes.c_void_p,))
        f(self._c_pointer)

    def _class_to_int(self, klass):
        # has to tightly coordinate wih change_track_add_modified
        if klass.__name__ == "Atom":
            return 0
        if klass.__name__ == "Bond":
            return 1
        if klass.__name__ == "Pseudobond":
            return 2
        if klass.__name__ == "Residue":
            return 3
        if klass.__name__ == "Chain":
            return 4
        if klass.__name__ == "Structure":
            return 5
        if klass.__name__ == "AtomicStructure":
            return 5
        if klass.__name__ == "PseudobondGroup":
            return 6
        if klass.__name__ == "CoordSet":
            return 7
        raise AssertionError("Unknown class for change tracking")

# -----------------------------------------------------------------------------
#
class Element:
    '''A chemical element having a name, number, mass, and other physical properties.'''
    def __init__(self, element_pointer):
        set_c_pointer(self, element_pointer)

    # cpp_pointer and deleted are "base class" methods, though for performance reasons
    # we are placing them directly in each class rather than using a base class,
    # and for readability by most programmers we avoid using metaclasses
    @property
    def cpp_pointer(self):
        '''Value that can be passed to C++ layer to be used as pointer (Python int)'''
        return self._c_pointer.value

    @property
    def deleted(self):
        '''Has the C++ side been deleted?'''
        return not hasattr(self, '_c_pointer')

    name = c_property('element_name', string, read_only = True)
    '''Element name, for example C for carbon. Read only.'''
    names = c_function('element_names', ret = ctypes.py_object)()
    '''Set of known element names'''
    number = c_property('element_number', uint8, read_only = True)
    '''Element atomic number, for example 6 for carbon. Read only.'''
    mass = c_property('element_mass', float32, read_only = True)
    '''Element atomic mass,
    taken from http://en.wikipedia.org/wiki/List_of_elements_by_atomic_weight.
    Read only.'''
    is_alkali_metal = c_property('element_is_alkali_metal', npy_bool, read_only = True)
    '''Is atom an alkali metal. Read only.'''
    is_halogen = c_property('element_is_halogen', npy_bool, read_only = True)
    '''Is atom a halogen. Read only.'''
    is_metal = c_property('element_is_metal', npy_bool, read_only = True)
    '''Is atom a metal. Read only.'''
    is_noble_gas = c_property('element_is_noble_gas', npy_bool, read_only = True)
    '''Is atom a noble_gas. Read only.'''
    valence = c_property('element_valence', uint8, read_only = True)
    '''Element valence number, for example 7 for chlorine. Read only.'''

    @staticmethod
    def bond_length(e1, e2):
        """Standard single-bond length between two elements

        Arguments can be element instances, atomic numbers, or element names"""
        if not isinstance(e1, Element):
            e1 = Element.get_element(e1)
        if not isinstance(e2, Element):
            e2 = Element.get_element(e2)
        f = c_function('element_bond_length', args = (ctypes.c_void_p, ctypes.c_void_p),
            ret = ctypes.c_float)
        return f(e1._c_pointer, e2._c_pointer)

    @staticmethod
    def bond_radius(e):
        """Standard single-bond 'radius'
        (the amount this element would contribute to bond length)

        Argument can be an element instance, atomic number, or element name"""
        if not isinstance(e, Element):
            e = Element.get_element(e)
        f = c_function('element_bond_radius', args = (ctypes.c_void_p,), ret = ctypes.c_float)
        return f(e._c_pointer)

    @staticmethod
    def get_element(name_or_number):
        '''Get the Element that corresponds to an atomic name or number'''
        if type(name_or_number) == type(1):
            f = c_function('element_number_get_element', args = (ctypes.c_int,), ret = ctypes.c_void_p)
            f_arg = name_or_number
        elif type(name_or_number) == type(""):
            f = c_function('element_name_get_element', args = (ctypes.c_char_p,), ret = ctypes.c_void_p)
            f_arg = name_or_number.encode('utf-8')
        else:
            raise ValueError("'get_element' arg must be string or int")
        return _element(f(f_arg))

# -----------------------------------------------------------------------------
#
from collections import namedtuple
ExtrudeValue = namedtuple("ExtrudeValue", ["vertices", "normals",
                                           "triangles", "colors",
                                           "front_band", "back_band"])

class RibbonXSection:
    '''
    A cross section that can extrude ribbons when given the
    required control points, tangents, normals and colors.
    '''
    def __init__(self, coords=None, coords2=None, normals=None, normals2=None,
                 faceted=False, tess=None, xs_pointer=None):
        if xs_pointer is None:
            f = c_function('rxsection_new',
                           args = (ctypes.py_object,        # coords
                                   ctypes.py_object,        # coords2
                                   ctypes.py_object,        # normals
                                   ctypes.py_object,        # normals2
                                   ctypes.c_bool,           # faceted
                                   ctypes.py_object),       # tess
                                   ret = ctypes.c_void_p)   # pointer to C++ instance
            xs_pointer = f(coords, coords2, normals, normals2, faceted, tess)
        set_c_pointer(self, xs_pointer)

    # cpp_pointer and deleted are "base class" methods, though for performance reasons
    # we are placing them directly in each class rather than using a base class,
    # and for readability by most programmers we avoid using metaclasses
    @property
    def cpp_pointer(self):
        '''Value that can be passed to C++ layer to be used as pointer (Python int)'''
        return self._c_pointer.value

    @property
    def deleted(self):
        '''Has the C++ side been deleted?'''
        return not hasattr(self, '_c_pointer')

    def extrude(self, centers, tangents, normals, color,
                cap_front, cap_back, offset):
        '''Return the points, normals and triangles for a ribbon.'''
        f = c_function('rxsection_extrude',
                       args = (ctypes.c_void_p,     # self
                               ctypes.py_object,    # centers
                               ctypes.py_object,    # tangents
                               ctypes.py_object,    # normals
                               ctypes.py_object,    # color
                               ctypes.c_bool,       # cap_front
                               ctypes.c_bool,       # cap_back
                               ctypes.c_int),       # offset
                       ret = ctypes.py_object)      # tuple
        t = f(self._c_pointer, centers, tangents, normals, color,
              cap_front, cap_back, offset)
        if t is not None:
            t = ExtrudeValue(*t)
        return t

    def blend(self, back_band, front_band):
        '''Return the triangles blending front and back halves of ribbon.'''
        f = c_function('rxsection_blend',
                       args = (ctypes.c_void_p,     # self
                               ctypes.py_object,    # back_band
                               ctypes.py_object),    # front_band
                       ret = ctypes.py_object)      # tuple
        t = f(self._c_pointer, back_band, front_band)
        return t

    def scale(self, scale):
        '''Return new cross section scaled by 2-tuple scale.'''
        f = c_function('rxsection_scale',
                       args = (ctypes.c_void_p,     # self
                               ctypes.c_float,      # x scale
                               ctypes.c_float),     # y scale
                       ret = ctypes.c_void_p)       # pointer to C++ instance
        p = f(self._c_pointer, scale[0], scale[1])
        return RibbonXSection(xs_pointer=p)

    def arrow(self, scales):
        '''Return new arrow cross section scaled by 2x2-tuple scale.'''
        f = c_function('rxsection_arrow',
                       args = (ctypes.c_void_p,     # self
                               ctypes.c_float,      # wide x scale
                               ctypes.c_float,      # wide y scale
                               ctypes.c_float,      # narrow x scale
                               ctypes.c_float),     # narrow y scale
                       ret = ctypes.c_void_p)       # pointer to C++ instance
        p = f(self._c_pointer, scales[0][0], scales[0][1], scales[1][0], scales[1][1])
        return RibbonXSection(xs_pointer=p)

# -----------------------------------------------------------------------------
#

# SeqMatchMaps are returned by C++ functions, but unlike most other classes in this file,
# they have no persistence in the C++ layer
class SeqMatchMap(State):
    """Class to track the matching between an alignment sequence and a structure sequence

       The match map can be indexed by either an integer (ungapped) sequence position,
       or by a Residue, which will return a Residue or a sequence position, respectively.
       The pos_to_res and res_to_pos attributes return dictionaries of the corresponding
       mapping.
    """
    def __init__(self, session, align_seq, struct_seq):
        self._pos_to_res = {}
        self._res_to_pos = {}
        self._align_seq = align_seq
        self._struct_seq = struct_seq
        self.session = session
        from . import get_triggers
        self._handler = get_triggers(session).add_handler("changes", self._atomic_changes)

    def __bool__(self):
        return bool(self._pos_to_res)

    def __contains__(self, i):
        if isinstance(i, int):
            return i in self._pos_to_res
        return i in self._res_to_pos

    def __getitem__(self, i):
        if isinstance(i, int):
            return self._pos_to_res[i]
        return self._res_to_pos[i]

    @property
    def align_seq(self):
        return self._align_seq

    def match(self, res, pos):
        self._pos_to_res[pos] = res
        self._res_to_pos[res] = pos
        if self._align_seq.circular:
            self._pos_to_res[pos + len(self._align_seq.ungapped())/2] = res

    @property
    def pos_to_res(self):
        return self._pos_to_res

    @property
    def res_to_pos(self):
        return self._res_to_pos

    def reset_state(self, session):
        """For when the session is closed"""
        pass

    @staticmethod
    def restore_snapshot(session, data):
        inst = SeqMatchMap(session, data['align seq'], data['struct seq'])
        inst._pos_to_res = data['pos to res']
        inst._res_to_pos = data['res to pos']
        return inst

    @property
    def struct_seq(self):
        return self._struct_seq

    def take_snapshot(self, session, flags):
        '''Gather session info; return version number'''
        data = {
            'align seq': self._align_seq,
            'pos to res': self._pos_to_res,
            'res to pos': self._res_to_pos,
            'struct seq': self._struct_seq,
            'version': 1
        }
        return data

    def _atomic_changes(self, trig_name, changes):
        if changes.num_deleted_residues() > 0:
            for r, i in list(self._res_to_pos.items()):
                if r.deleted:
                    del self._res_to_pos[r]
                    del self._pos_to_res[i]
                    if self._align_seq.circular:
                        del self._pos_to_res[i + len(self._align_seq.ungapped())/2]

    def __del__(self):
        self._pos_to_res.clear()
        self._res_to_pos.clear()
        from . import get_triggers
        get_triggers(self.session).remove_handler(self._handler)

# -----------------------------------------------------------------------------
#

# The C++ function Structure::py_object() calls object_map(), so if this function is
# renamed or it's call signature is modified (or this module is moved) then that C++
# function must be updated
_object_map = {}	# Map C++ pointer to Python object
def object_map(p, object_type):
    global _object_map
    o = _object_map.get(p, None)
    if o is None and object_type is not None:
        _object_map[p] = o = object_type(p)
    return o

def add_to_object_map(object):
    _object_map[object._c_pointer.value] = object

def register_object_map_deletion_handler(omap):
    # When a C++ object such as an Atom is deleted the pointer is removed
    # from the object map if it exists and the Python object has its _c_pointer
    # attribute deleted.
    f = c_function('object_map_deletion_handler', args = [ctypes.c_void_p], ret = ctypes.c_void_p)
    p = ctypes.c_void_p(id(omap))
    global _omd_handler
    _omd_handler = Object_Map_Deletion_Handler(f(p))

_omd_handler = None
class Object_Map_Deletion_Handler:
    def __init__(self, h):
        self.h = h
        self.delete_handler = c_function('delete_object_map_deletion_handler', args = [ctypes.c_void_p])
    def __del__(self):
        # Make sure object map deletion handler is removed before Python exits
        # so later C++ deletes don't cause segfault on exit.
        self.delete_handler(self.h)

register_object_map_deletion_handler(_object_map)<|MERGE_RESOLUTION|>--- conflicted
+++ resolved
@@ -290,11 +290,6 @@
         BBE_RIBBON
             The backbone atoms that a ribbon depiction hides
         '''
-<<<<<<< HEAD
-        f = c_function('atom_is_backbone', args = (ctypes.c_void_p, ctypes.c_int),
-                ret = ctypes.c_bool)
-        return f(self._c_pointer, bb_extent)
-=======
         vtype = ctypes.c_uint8
         v = vtype()
         v_ref = ctypes.byref(v)
@@ -302,7 +297,6 @@
         a_ref = ctypes.byref(self._c_pointer)
         f(a_ref, 1, bb_extent, v_ref)
         return bool(v.value)
->>>>>>> 8729dae8
 
     def rings(self, cross_residues=False, all_size_threshold=0):
         '''Return :class:`.Rings` collection of rings this Atom participates in.
