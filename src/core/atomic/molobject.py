--- conflicted
+++ resolved
@@ -638,28 +638,7 @@
     To create a Residue use the :class:`.AtomicStructure` new_residue() method.
     '''
 
-<<<<<<< HEAD
-    SS_COIL = 0
-    SS_HELIX = 1
-    SS_SHEET = SS_STRAND = 2
-
-    # Since there are no class properties, these are simply sets; changing them
-    # will have no effect on the C++ layer.  If that is needed we will have to
-    # add add_standard_solvent/water_name functions
-    standard_solvent_names = c_function('residue_standard_solvent_names', args = (),
-        ret = ctypes.py_object)()
-    standard_water_names = c_function('residue_standard_water_names', args = (),
-        ret = ctypes.py_object)()
-
-    def __init__(self, residue_pointer):
-        set_c_pointer(self, residue_pointer)
-
-    # cpp_pointer and deleted are "base class" methods, though for performance reasons
-    # we are placing them directly in each class rather than using a base class,
-    # and for readability by most programmers we avoid using metaclasses
-=======
     # used by custom-attr registration code
->>>>>>> f89586ac
     @property
     def has_custom_attrs(self):
         return has_custom_attrs(Residue, self)
