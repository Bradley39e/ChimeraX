--- conflicted
+++ resolved
@@ -84,30 +84,18 @@
             color = self.initial_color(session.main_view.background_color)
             self.set_color(color.uint8x4())
 
+            atoms = self.atoms
             from ..commands import Command
-<<<<<<< HEAD
-            lighting = "shadows true"
-            atoms = self.atoms
-            if self.num_chains == 0:
-                lighting = None
-=======
             if self.num_chains == 0:
                 lighting = "default"
-                atoms = self.atoms
->>>>>>> c33cc16c
                 from .molobject import Atom, Bond
                 atoms.draw_modes = Atom.STICK_STYLE
                 from ..colors import element_colors
                 het_atoms = atoms.filter(atoms.element_numbers != 6)
                 het_atoms.colors = element_colors(het_atoms.element_numbers)
             elif self.num_chains < 5:
-<<<<<<< HEAD
-                lighting = None
+                lighting = "default"
                 atoms.displays = False
-=======
-                lighting = "default"
-                self.atoms.displays = False
->>>>>>> c33cc16c
                 self.residues.ribbon_displays = True
             elif self.num_chains < 250:
                 lighting = "full"
