// vi: set expandtab ts=4 sw=4:
#ifndef atomstruct_AtomicStructure
#define atomstruct_AtomicStructure

#include <algorithm>
#include <map>
#include <set>
#include <string>
#include <unordered_set>
#include <vector>

#include "Chain.h"
#include "Pseudobond.h"
#include "Ring.h"
#include "string_types.h"

<<<<<<< HEAD
=======
#include <basegeom/ChangeTracker.h>
#include <basegeom/Graph.h>
#include <basegeom/Rgba.h>
#include <basegeom/destruct.h>
#include <element/Element.h>

// "forward declare" PyObject, which is a typedef of a struct,
// as per the python mailing list:
// http://mail.python.org/pipermail/python-dev/2003-August/037601.html
#ifndef PyObject_HEAD
struct _object;
typedef _object PyObject;
#endif
    
namespace basegeom { class ChangeTracker; }

>>>>>>> abf2d831
namespace atomstruct {

class Atom;
class Bond;
class Chain;
class CoordSet;
class Residue;

using basegeom::ChangeTracker;
using basegeom::Rgba;
using element::Element;

class ATOMSTRUCT_IMEX AtomicStructure: public basegeom::Graph<AtomicStructure, Atom, Bond> {
    friend class Atom; // for IDATM stuff and structure categories
    friend class Bond; // for checking if make_chains() has been run yet, struct categories
    friend class Residue; // for _polymers_computed
public:
    typedef Nodes  Atoms;
    typedef Edges  Bonds;
    typedef std::vector<Chain*>  Chains;
    typedef std::vector<CoordSet*>  CoordSets;
    typedef std::map<ChainID, std::vector<ResName>>  InputSeqInfo;
    static const char*  PBG_METAL_COORDINATION;
    static const char*  PBG_MISSING_STRUCTURE;
    static const char*  PBG_HYDROGEN_BONDS;
    typedef std::vector<Residue*>  Residues;
    // The MSR-finding step of ring perception depends on the iteration
    // being in ascending order (which std::set guarantees), so use std::set
    typedef std::set<Ring> Rings;
    enum TetherShape { RIBBON_TETHER_CONE = 0,
                       RIBBON_TETHER_REVERSE_CONE = 1,
                       RIBBON_TETHER_CYLINDER = 2 };
private:
    friend class Chain;
    void  remove_chain(Chain* chain);

    CoordSet *  _active_coord_set;
    void  _calculate_rings(bool cross_residue, unsigned int all_size_threshold,
            std::set<const Residue *>* ignore) const;
    mutable Chains*  _chains;
    void  _compute_atom_types();
    void  _compute_idatm_types() { _idatm_valid = true; _compute_atom_types(); }
    void  _compute_structure_cats() const;
    CoordSets  _coord_sets;
    void  _delete_atom(Atom* a);
    void  _delete_residue(Residue* r, const Residues::iterator& ri);
    void  _fast_calculate_rings(std::set<const Residue *>* ignore) const;
    bool  _fast_ring_calc_available(bool cross_residue,
            unsigned int all_size_threshold,
            std::set<const Residue *>* ignore) const;
    bool  _idatm_valid;
    InputSeqInfo  _input_seq_info;
    PyObject*  _logger;
    std::string  _name;
    Chain*  _new_chain(const ChainID& chain_id) const {
        auto chain = new Chain(chain_id, (AtomicStructure*)this);
        _chains->emplace_back(chain);
        return chain;
    }
    int  _num_hyds = 0;
    AS_PBManager  _pb_mgr;
    mutable bool  _polymers_computed;
    mutable bool  _recompute_rings;
    Residues  _residues;
    mutable Rings  _rings;
    bool  _rings_cached (bool cross_residues, unsigned int all_size_threshold,
        std::set<const Residue *>* ignore = nullptr) const;
    mutable unsigned int  _rings_last_all_size_threshold;
    mutable bool  _rings_last_cross_residues;
    mutable std::set<const Residue *>*  _rings_last_ignore;
    bool  _gc_ribbon = false;
    float  _ribbon_tether_scale = 1.0;
    TetherShape  _ribbon_tether_shape = RIBBON_TETHER_CONE;
    int  _ribbon_tether_sides = 4;
    float  _ribbon_tether_opacity = 0.5;
    bool  _ribbon_show_spine = false;
    mutable bool  _structure_cats_dirty;
public:
    AtomicStructure(PyObject* logger = nullptr);
    virtual  ~AtomicStructure();

    CoordSet *  active_coord_set() const { return _active_coord_set; };
    bool  asterisks_translated;
    const Atoms &    atoms() const { return nodes(); }
    // ball_scale() inherited from Graph
    std::map<Residue *, char>  best_alt_locs() const;
    void  bonded_groups(std::vector<std::vector<Atom*>>* groups,
        bool consider_missing_structure) const;
    const Bonds &    bonds() const { return edges(); }
    const Chains &  chains() const { if (_chains == nullptr) make_chains(); return *_chains; }
    const CoordSets &  coord_sets() const { return _coord_sets; }
    AtomicStructure*  copy() const;
    void  delete_atom(Atom* a);
    void  delete_atoms(std::vector<Atom*> atoms);
    void  delete_bond(Bond* b) { delete_edge(b); }
    void  delete_residue(Residue* r);
    // display() inherited from Graph
    void  extend_input_seq_info(ChainID& chain_id, ResName& res_name) {
        _input_seq_info[chain_id].push_back(res_name);
    }
    CoordSet *  find_coord_set(int) const;
    Residue *  find_residue(const ChainID& chain_id, int pos, char insert) const;
    Residue *  find_residue(const ChainID& chain_id, int pos, char insert,
        ResName& name) const;
    const InputSeqInfo&  input_seq_info() const { return _input_seq_info; }
    std::string  input_seq_source;
    bool  is_traj;
    PyObject*  logger() const { return _logger; }
    bool  lower_case_chains;
    void  make_chains() const;
    std::map<std::string, std::vector<std::string>> metadata;
    const std::string&  name() const { return _name; }
    Atom *  new_atom(const char* name, const Element& e);
    Bond *  new_bond(Atom *, Atom *);
    CoordSet *  new_coord_set();
    CoordSet *  new_coord_set(int index);
    CoordSet *  new_coord_set(int index, int size);
    Residue *  new_residue(const ResName& name, const ChainID& chain,
        int pos, char insert, Residue *neighbor=NULL, bool after=true);
    size_t  num_atoms() const { return atoms().size(); }
    size_t  num_bonds() const { return bonds().size(); }
    size_t  num_hyds() const { return _num_hyds; }
    size_t  num_residues() const { return residues().size(); }
    size_t  num_chains() const { return chains().size(); }
    size_t  num_coord_sets() const { return coord_sets().size(); }
    AS_PBManager&  pb_mgr() { return _pb_mgr; }
    int  pdb_version;
    std::vector<Chain::Residues>  polymers(
        bool consider_missing_structure = true,
        bool consider_chain_ids = true) const;
    const Residues &  residues() const { return _residues; }
    const Rings&  rings(bool cross_residues = false,
        unsigned int all_size_threshold = 0,
        std::set<const Residue *>* ignore = nullptr) const;
    int  session_info(PyObject* ints, PyObject* floats, PyObject* strings) const;
    void  set_active_coord_set(CoordSet *cs);
    // set_ball_scale() inherited from Graph
    void  set_color(const Rgba& rgba);
    // set_display() inherited from Graph
    void  set_input_seq_info(const ChainID& chain_id, const std::vector<ResName>& res_names) { _input_seq_info[chain_id] = res_names; }
    void  set_name(const std::string& name) { _name = name; }
    void  start_change_tracking(ChangeTracker* ct);
    void  use_best_alt_locs();

    // ribbon stuff
    bool  get_gc_ribbon() const { return _gc_ribbon; }
    void  set_gc_ribbon(bool gc = true) { _gc_ribbon = gc; }
    float  ribbon_tether_scale() const { return _ribbon_tether_scale; }
    TetherShape  ribbon_tether_shape() const { return _ribbon_tether_shape; }
    int  ribbon_tether_sides() const { return _ribbon_tether_sides; }
    float  ribbon_tether_opacity() const { return _ribbon_tether_opacity; }
    bool  ribbon_show_spine() const { return _ribbon_show_spine; }
    void  set_ribbon_tether_scale(float s);
    void  set_ribbon_tether_shape(TetherShape ts);
    void  set_ribbon_tether_sides(int s);
    void  set_ribbon_tether_opacity(float o);
    void  set_ribbon_show_spine(bool ss);
};

inline void
AtomicStructure::set_ribbon_tether_scale(float s) {
    if (s == _ribbon_tether_scale)
        return;
    change_tracker()->add_modified(this, ChangeTracker::REASON_RIBBON_TETHER);
    set_gc_ribbon();
    _ribbon_tether_scale = s;
}

inline void
AtomicStructure::set_ribbon_tether_shape(TetherShape ts) {
    if (ts == _ribbon_tether_shape)
        return;
    change_tracker()->add_modified(this, ChangeTracker::REASON_RIBBON_TETHER);
    set_gc_ribbon();
    _ribbon_tether_shape = ts;
}

inline void
AtomicStructure::set_ribbon_tether_sides(int s) {
    if (s == _ribbon_tether_sides)
        return;
    change_tracker()->add_modified(this, ChangeTracker::REASON_RIBBON_TETHER);
    set_gc_ribbon();
    _ribbon_tether_sides = s;
}

inline void
AtomicStructure::set_ribbon_tether_opacity(float o) {
    if (o == _ribbon_tether_opacity)
        return;
    change_tracker()->add_modified(this, ChangeTracker::REASON_RIBBON_TETHER);
    set_gc_ribbon();
    _ribbon_tether_opacity = o;
}

inline void
AtomicStructure::set_ribbon_show_spine(bool ss) {
    if (ss == _ribbon_show_spine)
        return;
    change_tracker()->add_modified(this, ChangeTracker::REASON_RIBBON_STYLE);
    set_gc_ribbon();
    _ribbon_show_spine = ss;
}

}  // namespace atomstruct

#include "Atom.h"
inline void
atomstruct::AtomicStructure::_delete_atom(atomstruct::Atom* a)
{
    if (a->element().number() == 1)
        --_num_hyds;
    delete_node(a);
}

inline void
atomstruct::AtomicStructure::remove_chain(Chain* chain)
{
    _chains->erase(std::find(_chains->begin(), _chains->end(), chain));
}

#include "Residue.h"
inline void
atomstruct::AtomicStructure::set_color(const Rgba& rgba)
{
    basegeom::Graph<AtomicStructure, Atom, Bond>::set_color(rgba);
    for (auto r: residues())
        r->set_ribbon_color(rgba);
}

#endif  // atomstruct_AtomicStructure<|MERGE_RESOLUTION|>--- conflicted
+++ resolved
@@ -14,8 +14,6 @@
 #include "Ring.h"
 #include "string_types.h"
 
-<<<<<<< HEAD
-=======
 #include <basegeom/ChangeTracker.h>
 #include <basegeom/Graph.h>
 #include <basegeom/Rgba.h>
@@ -30,9 +28,6 @@
 typedef _object PyObject;
 #endif
     
-namespace basegeom { class ChangeTracker; }
-
->>>>>>> abf2d831
 namespace atomstruct {
 
 class Atom;
