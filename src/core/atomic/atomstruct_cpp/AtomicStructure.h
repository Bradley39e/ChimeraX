// vi: set expandtab ts=4 sw=4:
#ifndef atomstruct_AtomicStructure
#define atomstruct_AtomicStructure

#include <algorithm>
#include <map>
#include <set>
#include <string>
#include <unordered_set>
#include <vector>

#include "Chain.h"
#include "Pseudobond.h"
#include "Ring.h"
#include "string_types.h"

#include <basegeom/ChangeTracker.h>
#include <basegeom/Graph.h>
#include <basegeom/destruct.h>
#include <element/Element.h>

// "forward declare" PyObject, which is a typedef of a struct,
// as per the python mailing list:
// http://mail.python.org/pipermail/python-dev/2003-August/037601.html
#ifndef PyObject_HEAD
struct _object;
typedef _object PyObject;
#endif
    
namespace basegeom { class ChangeTracker; }

namespace atomstruct {

class Atom;
class Bond;
class Chain;
class CoordSet;
class Residue;

using basegeom::ChangeTracker;
using element::Element;

class ATOMSTRUCT_IMEX AtomicStructure: public basegeom::Graph<Atom, Bond, AtomicStructure> {
    friend class Atom; // for IDATM stuff and _polymers_computed and structure categories
    friend class Bond; // for checking if make_chains() has been run yet, struct categories
public:
    typedef Vertices  Atoms;
    typedef Edges  Bonds;
    typedef std::vector<Chain*>  Chains;
    typedef std::vector<CoordSet*>  CoordSets;
    typedef std::map<ChainID, std::vector<ResName>>  InputSeqInfo;
    static const char*  PBG_METAL_COORDINATION;
    static const char*  PBG_MISSING_STRUCTURE;
    static const char*  PBG_HYDROGEN_BONDS;
    typedef std::vector<Residue*>  Residues;
    // The MSR-finding step of ring perception depends on the iteration
    // being in ascending order (which std::set guarantees), so use std::set
    typedef std::set<Ring> Rings;
    enum TetherShape { RIBBON_TETHER_CONE = 0,
                       RIBBON_TETHER_REVERSE_CONE = 1,
                       RIBBON_TETHER_CYLINDER = 2 };
private:
    friend class Chain;
    void  remove_chain(Chain* chain);

    CoordSet *  _active_coord_set;
    void  _calculate_rings(bool cross_residue, unsigned int all_size_threshold,
            std::set<const Residue *>* ignore) const;
    mutable Chains*  _chains;
    void  _compute_atom_types();
    void  _compute_idatm_types() { _idatm_valid = true; _compute_atom_types(); }
    void  _compute_structure_cats() const;
    CoordSets  _coord_sets;
    void  _delete_atom(Atom* a);
    void  _delete_residue(Residue* r, const Residues::iterator& ri);
    void  _fast_calculate_rings(std::set<const Residue *>* ignore) const;
    bool  _fast_ring_calc_available(bool cross_residue,
            unsigned int all_size_threshold,
            std::set<const Residue *>* ignore) const;
    bool  _idatm_valid;
    InputSeqInfo  _input_seq_info;
    PyObject*  _logger;
    std::string  _name;
    Chain*  _new_chain(const ChainID& chain_id) const {
        auto chain = new Chain(chain_id, (AtomicStructure*)this);
        _chains->emplace_back(chain);
        return chain;
    }
    int  _num_hyds = 0;
    AS_PBManager  _pb_mgr;
    mutable bool  _polymers_computed;
    mutable bool  _recompute_rings;
    Residues  _residues;
    mutable Rings  _rings;
    bool  _rings_cached (bool cross_residues, unsigned int all_size_threshold,
        std::set<const Residue *>* ignore = nullptr) const;
    mutable unsigned int  _rings_last_all_size_threshold;
    mutable bool  _rings_last_cross_residues;
    mutable std::set<const Residue *>*  _rings_last_ignore;
    bool  _gc_ribbon = false;
<<<<<<< HEAD
    float  _ribbon_tether_scale;
    TetherShape  _ribbon_tether_shape;
    int  _ribbon_tether_sides;
    float  _ribbon_tether_opacity;
    mutable bool  _structure_cats_dirty;
=======
    float  _ribbon_tether_scale = 1.0;
    TetherShape  _ribbon_tether_shape = RIBBON_TETHER_CONE;
    int  _ribbon_tether_sides = 4;
    float  _ribbon_tether_opacity = 0.5;
    bool  _ribbon_show_spine = false;
>>>>>>> 0178014a
public:
    AtomicStructure(PyObject* logger = nullptr);
    virtual  ~AtomicStructure();

    CoordSet *  active_coord_set() const { return _active_coord_set; };
    bool  asterisks_translated;
    const Atoms &    atoms() const { return vertices(); }
    // ball_scale() inherited from Graph
    std::map<Residue *, char>  best_alt_locs() const;
    void  bonded_groups(std::vector<std::vector<Atom*>>* groups,
        bool consider_missing_structure) const;
    const Bonds &    bonds() const { return edges(); }
    const Chains &  chains() const { if (_chains == nullptr) make_chains(); return *_chains; }
    const CoordSets &  coord_sets() const { return _coord_sets; }
    AtomicStructure*  copy() const;
    void  delete_atom(Atom* a);
    void  delete_atoms(std::vector<Atom*> atoms);
    void  delete_bond(Bond* b) { delete_edge(b); }
    void  delete_residue(Residue* r);
    // display() inherited from Graph
    void  extend_input_seq_info(ChainID& chain_id, ResName& res_name) {
        _input_seq_info[chain_id].push_back(res_name);
    }
    CoordSet *  find_coord_set(int) const;
    Residue *  find_residue(const ChainID& chain_id, int pos, char insert) const;
    Residue *  find_residue(const ChainID& chain_id, int pos, char insert,
        ResName& name) const;
    const InputSeqInfo&  input_seq_info() const { return _input_seq_info; }
    std::string  input_seq_source;
    bool  is_traj;
    PyObject*  logger() const { return _logger; }
    bool  lower_case_chains;
    void  make_chains() const;
    std::map<std::string, std::vector<std::string>> metadata;
    const std::string&  name() const { return _name; }
    Atom *  new_atom(const char* name, const Element& e);
    Bond *  new_bond(Atom *, Atom *);
    CoordSet *  new_coord_set();
    CoordSet *  new_coord_set(int index);
    CoordSet *  new_coord_set(int index, int size);
    Residue *  new_residue(const ResName& name, const ChainID& chain,
        int pos, char insert, Residue *neighbor=NULL, bool after=true);
    size_t  num_atoms() const { return atoms().size(); }
    size_t  num_bonds() const { return bonds().size(); }
    size_t  num_hyds() const { return _num_hyds; }
    size_t  num_residues() const { return residues().size(); }
    size_t  num_chains() const { return chains().size(); }
    size_t  num_coord_sets() const { return coord_sets().size(); }
    AS_PBManager&  pb_mgr() { return _pb_mgr; }
    int  pdb_version;
    std::vector<Chain::Residues>  polymers(
        bool consider_missing_structure = true,
        bool consider_chain_ids = true) const;
    const Residues &  residues() const { return _residues; }
    const Rings&  rings(bool cross_residues = false,
        unsigned int all_size_threshold = 0,
        std::set<const Residue *>* ignore = nullptr) const;
    int  session_info(PyObject* ints, PyObject* floats, PyObject* strings) const;
    void  set_active_coord_set(CoordSet *cs);
    // set_ball_scale() inherited from Graph
    // set_display() inherited from Graph
    void  set_input_seq_info(const ChainID& chain_id, const std::vector<ResName>& res_names) { _input_seq_info[chain_id] = res_names; }
    void  set_name(const std::string& name) { _name = name; }
    void  start_change_tracking(ChangeTracker* ct);
    void  use_best_alt_locs();
    bool  get_gc_ribbon() const { return _gc_ribbon; }
    void  set_gc_ribbon(bool gc = true) { _gc_ribbon = gc; }
    float  ribbon_tether_scale() const { return _ribbon_tether_scale; }
    TetherShape  ribbon_tether_shape() const { return _ribbon_tether_shape; }
    int  ribbon_tether_sides() const { return _ribbon_tether_sides; }
    float  ribbon_tether_opacity() const { return _ribbon_tether_opacity; }
    bool  ribbon_show_spine() const { return _ribbon_show_spine; }
    void  set_ribbon_tether_scale(float s);
    void  set_ribbon_tether_shape(TetherShape ts);
    void  set_ribbon_tether_sides(int s);
    void  set_ribbon_tether_opacity(float o);
    void  set_ribbon_show_spine(bool ss);
};

inline void
AtomicStructure::set_ribbon_tether_scale(float s) {
    if (s == _ribbon_tether_scale)
        return;
    change_tracker()->add_modified(this, ChangeTracker::REASON_RIBBON_TETHER);
    set_gc_ribbon();
    _ribbon_tether_scale = s;
}

inline void
AtomicStructure::set_ribbon_tether_shape(TetherShape ts) {
    if (ts == _ribbon_tether_shape)
        return;
    change_tracker()->add_modified(this, ChangeTracker::REASON_RIBBON_TETHER);
    set_gc_ribbon();
    _ribbon_tether_shape = ts;
}

inline void
AtomicStructure::set_ribbon_tether_sides(int s) {
    if (s == _ribbon_tether_sides)
        return;
    change_tracker()->add_modified(this, ChangeTracker::REASON_RIBBON_TETHER);
    set_gc_ribbon();
    _ribbon_tether_sides = s;
}

inline void
AtomicStructure::set_ribbon_tether_opacity(float o) {
    if (o == _ribbon_tether_opacity)
        return;
    change_tracker()->add_modified(this, ChangeTracker::REASON_RIBBON_TETHER);
    set_gc_ribbon();
    _ribbon_tether_opacity = o;
}

inline void
AtomicStructure::set_ribbon_show_spine(bool ss) {
    if (ss == _ribbon_show_spine)
        return;
    change_tracker()->add_modified(this, ChangeTracker::REASON_RIBBON_STYLE);
    set_gc_ribbon();
    _ribbon_show_spine = ss;
}

}  // namespace atomstruct

#include "Atom.h"
inline void
atomstruct::AtomicStructure::_delete_atom(atomstruct::Atom* a)
{
    if (a->element().number() == 1)
        --_num_hyds;
    delete_vertex(a);
}

inline void
atomstruct::AtomicStructure::remove_chain(Chain* chain)
{
    _chains->erase(std::find(_chains->begin(), _chains->end(), chain));
}

#endif  // atomstruct_AtomicStructure<|MERGE_RESOLUTION|>--- conflicted
+++ resolved
@@ -98,19 +98,12 @@
     mutable bool  _rings_last_cross_residues;
     mutable std::set<const Residue *>*  _rings_last_ignore;
     bool  _gc_ribbon = false;
-<<<<<<< HEAD
-    float  _ribbon_tether_scale;
-    TetherShape  _ribbon_tether_shape;
-    int  _ribbon_tether_sides;
-    float  _ribbon_tether_opacity;
-    mutable bool  _structure_cats_dirty;
-=======
     float  _ribbon_tether_scale = 1.0;
     TetherShape  _ribbon_tether_shape = RIBBON_TETHER_CONE;
     int  _ribbon_tether_sides = 4;
     float  _ribbon_tether_opacity = 0.5;
     bool  _ribbon_show_spine = false;
->>>>>>> 0178014a
+    mutable bool  _structure_cats_dirty;
 public:
     AtomicStructure(PyObject* logger = nullptr);
     virtual  ~AtomicStructure();
