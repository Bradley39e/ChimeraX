--- conflicted
+++ resolved
@@ -9,12 +9,6 @@
 #include <unordered_set>
 #include <vector>
 
-<<<<<<< HEAD
-=======
-#include <basegeom/Graph.h>
-#include <basegeom/destruct.h>
-#include <element/Element.h>
->>>>>>> ce64dcfc
 #include "Chain.h"
 #include "Pseudobond.h"
 #include "Ring.h"
@@ -23,6 +17,7 @@
 #include <basegeom/ChangeTracker.h>
 #include <basegeom/Graph.h>
 #include <basegeom/destruct.h>
+#include <element/Element.h>
 
 // "forward declare" PyObject, which is a typedef of a struct,
 // as per the python mailing list:
@@ -42,15 +37,10 @@
 class CoordSet;
 class Residue;
 
-<<<<<<< HEAD
 using basegeom::ChangeTracker;
+using element::Element;
 
 class ATOMSTRUCT_IMEX AtomicStructure: public basegeom::Graph<Atom, Bond, AtomicStructure> {
-=======
-using element::Element;
-
-class ATOMSTRUCT_IMEX AtomicStructure: public basegeom::Graph<Atom, Bond> {
->>>>>>> ce64dcfc
     friend class Atom; // for IDATM stuff and _polymers_computed
     friend class Bond; // for checking if make_chains() has been run yet
 public:
