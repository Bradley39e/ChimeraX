--- conflicted
+++ resolved
@@ -27,11 +27,7 @@
     _active_coord_set(NULL), _chains(nullptr),
     _idatm_valid(false), _logger(logger), _name("unknown AtomicStructure"),
     _pb_mgr(this), _polymers_computed(false), _recompute_rings(true),
-<<<<<<< HEAD
-    _ribbon_tether_scale(1.0), _ribbon_tether_shape(RIBBON_TETHER_CONE),
-    _ribbon_tether_sides(4), _ribbon_tether_opacity(0.5), _structure_cats_dirty(true),
-=======
->>>>>>> 0178014a
+    _structure_cats_dirty(true),
     asterisks_translated(false), is_traj(false),
     lower_case_chains(false), pdb_version(0)
 {
