// vim: set expandtab ts=4 sw=4:
#ifndef atomstruct_AtomicStructure
#define atomstruct_AtomicStructure

#include <vector>
#include <string>
#include <unordered_map>
#include <memory>
#include <set>

#include "Chain.h"
#include "Pseudobond.h"
#include "Ring.h"
#include "basegeom/Graph.h"

// "forward declare" PyObject, which is a typedef of a struct,
// as per the python mailing list:
// http://mail.python.org/pipermail/python-dev/2003-August/037601.html
#ifndef PyObject_HEAD
struct _object;
typedef _object PyObject;
#endif
    
namespace atomstruct {

class Atom;
class Bond;
class CoordSet;
class Element;
class Residue;

class ATOMSTRUCT_IMEX AtomicStructure: public basegeom::Graph<Atom, Bond> {
    friend class Atom; // for IDATM stuff
public:
    typedef Vertices  Atoms;
    typedef Edges  Bonds;
    typedef std::vector<std::unique_ptr<Chain>>  Chains;
    typedef std::vector<std::unique_ptr<CoordSet>>  CoordSets;
    typedef std::map<std::string, std::vector<std::string>>  InputSeqInfo;
    static const char*  PBG_METAL_COORDINATION;
    static const char*  PBG_MISSING_STRUCTURE;
    typedef std::vector<std::unique_ptr<Residue>>  Residues;
    typedef std::set<Ring> Rings;
private:
    CoordSet *  _active_coord_set;
    bool  _being_destroyed;
    void  _calculate_rings(bool cross_residue, unsigned int all_size_threshold,
            std::set<const Residue *>* ignore) const;
    mutable Chains *  _chains;
    void  _compute_atom_types();
    void  _compute_idatm_types() { _idatm_valid = true; _compute_atom_types(); }
    CoordSets  _coord_sets;
    bool  _idatm_valid;
<<<<<<< HEAD
    InputSeqInfo  _input_seq_info;
=======
    PyObject*  _logger;
>>>>>>> 3ba4656a
    AS_PBManager  _pb_mgr;
    mutable bool  _recompute_rings;
    Residues  _residues;
    mutable Rings  _rings;
    mutable unsigned int  _rings_last_all_size_threshold;
    mutable bool  _rings_last_cross_residues;
    mutable std::set<const Residue *>*  _rings_last_ignore;
public:
    AtomicStructure(PyObject* logger = nullptr);
    virtual  ~AtomicStructure() { _being_destroyed = true; }
    const Atoms &    atoms() const { return vertices(); }
    CoordSet *  active_coord_set() const { return _active_coord_set; };
    bool  asterisks_translated;
    bool  being_destroyed() const { return _being_destroyed; }
    std::unordered_map<Residue *, char>  best_alt_locs() const;
    const Bonds &    bonds() const { return edges(); }
    const Chains &  chains() const { if (_chains == nullptr) make_chains(); return *_chains; }
    const CoordSets &  coord_sets() const { return _coord_sets; }
    void  delete_atom(Atom* a);
    void  delete_bond(Bond* b);
    void  extend_input_seq_info(std::string& chain_id, std::string& res_name) {
        _input_seq_info[chain_id].push_back(res_name);
    }
    CoordSet *  find_coord_set(int) const;
    Residue *  find_residue(std::string &chain_id, int pos, char insert) const;
    Residue *  find_residue(std::string &chain_id, int pos, char insert,
        std::string &name) const;
    const InputSeqInfo&  input_seq_info() const { return _input_seq_info; }
    bool  is_traj;
    PyObject*  logger() const { return _logger; }
    bool  lower_case_chains;
    void  make_chains() const;
    Atom *  new_atom(const std::string &name, Element e);
    Bond *  new_bond(Atom *, Atom *);
    CoordSet *  new_coord_set();
    CoordSet *  new_coord_set(int index);
    CoordSet *  new_coord_set(int index, int size);
    Residue *  new_residue(const std::string &name, const std::string &chain,
        int pos, char insert, Residue *neighbor=NULL, bool after=true);
    int  num_atoms() const { return atoms().size(); }
    int  num_bonds() const { return bonds().size(); }
    AS_PBManager&  pb_mgr() { return _pb_mgr; }
    std::unordered_map<std::string, std::vector<std::string>> pdb_headers;
    int  pdb_version;
    std::vector<Chain::Residues>  polymers() const;
    const Residues &  residues() const { return _residues; }
    const Rings&  rings(bool cross_residues = false,
        unsigned int all_size_threshold = 0,
        std::set<const Residue *>* ignore = nullptr) const;
    void  set_active_coord_set(CoordSet *cs);
    void  set_input_seq_info(std::string& chain_id, std::vector<std::string>& res_names) { _input_seq_info[chain_id] = res_names; }
    void  use_best_alt_locs();
};

}  // namespace atomstruct

#include "Atom.h"
inline void
atomstruct::AtomicStructure::delete_atom(atomstruct::Atom* a) {
    for (auto b: a->bonds()) delete_bond(b);
    delete_vertex(a);
}

#include "Bond.h"
inline void
atomstruct::AtomicStructure::delete_bond(atomstruct::Bond* b) {
    for (auto a: b->atoms()) a->remove_bond(b);
    delete_edge(b);
}

// for unique_ptr template expansion
#include "CoordSet.h"
#include "Residue.h"

#endif  // atomstruct_AtomicStructure<|MERGE_RESOLUTION|>--- conflicted
+++ resolved
@@ -51,11 +51,8 @@
     void  _compute_idatm_types() { _idatm_valid = true; _compute_atom_types(); }
     CoordSets  _coord_sets;
     bool  _idatm_valid;
-<<<<<<< HEAD
     InputSeqInfo  _input_seq_info;
-=======
     PyObject*  _logger;
->>>>>>> 3ba4656a
     AS_PBManager  _pb_mgr;
     mutable bool  _recompute_rings;
     Residues  _residues;
