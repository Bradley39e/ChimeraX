# vim: set expandtab ts=4 sw=4:

"""This module defines classes for running tools and their state manager.

Attributes
----------
ADD_TOOL_INSTANCE : str
    Name of trigger that is fired when a new tool
    registers with the state manager.

REMOVE_TOOL_INSTANCE : str
    Name of trigger that is fired when a running tool
    deregisters with the state manager.

Notes
-----
'ToolInstance' and 'Tools' instances are session-specific.
The 'Tools' instance is a singleton per session and may be
referenced as `session.tools`.
All running tools may be found via `session.tools`.

The triggers are also session-specific.  To add and remove
'ToolInstance' handlers, use `session.trigger.add_handler`
and `session.trigger.delete_handler`.
"""


# Tools and ToolInstance are session-specific
from .state import State, RestoreError, CORE_STATE_VERSION
ADD_TOOL_INSTANCE = 'add tool instance'
REMOVE_TOOL_INSTANCE = 'remove tool instance'


class ToolInstance(State):
    """Base class for instances of running tools.

    Classes for running tools should inherit from 'ToolInstance'
    and override methods to implement tool-specific functionality.
    In particularly, methods from `session.State` should be defined
    so that saving and restoring of scenes and sessions work properly.

    Parameters
    ----------
    session : instance of chimerax.core.session.Session
        Session in which this tool instance was created.
    bundle_info : a :py:class:`~chimerax.core.toolshed.BundleInfo` instance
        The tool information used to create this tool.
    id : int, optional
        See attribute.

    Attributes
    ----------
    id : readonly int
        `id` is a unique identifier among ToolInstance instances
        registered with the session state manager.
    display_name : str
        If a different name is desired (e.g. multi-instance tool) make sure
        to set the attribute before creating the first tool window.
        Defaults to ``bundle_info.display_name``.
    SESSION_ENDURING : bool, class-level optional
        If True, then tool survives across sessions.
    SESSION_SKIP : bool, class-level optional
        If True, then tool is not saved in sessions.
    help : str
        URL for tool's help
    """

    SESSION_ENDURING = False
    SESSION_SKIP = False
    help = None

    def __init__(self, session, bundle_info, id=None):
        self.id = id
        import weakref
        self._session = weakref.ref(session)
        self.bundle_info = bundle_info
        self.display_name = bundle_info.display_name
        # TODO: track.created(ToolInstance, [self])
        session.tools.add([self])

    def take_snapshot(self, session, flags):
        return CORE_STATE_VERSION, [self.id, self.bundle_info.name]

    def restore_snapshot_init(self, session, bundle_info, version, data):
        id, tool_name = data
        bundle_info = session.toolshed.find_bundle(tool_name)
        if bundle_info is None:
            session.logger.info('unable to find tool "%s"' % tool_name)
            return
        ToolInstance.__init__(self, session, bundle_info, id=id)

    @property
    def session(self):
        """Read-only property for session that contains this tool instance."""
        return self._session()

    def delete(self):
        """Delete this tool instance.

        This method should be overridden to clean up
        tool data structures.  This base method should be
        called as the last step of tool deletion.

        """
        if self.session.ui.is_gui:
            self.session.ui.remove_tool(self)
        self.session.tools.remove([self])
        # TODO: track.deleted(ToolInstance, [self])

    def display(self, b):
        """Show or hide this tool instance in the user interface.

        Parameters
        ----------
        b : boolean
            Boolean value for whether the tool should be shown or hidden.

        """
        if self.session.ui.is_gui:
            self.session.ui.thread_safe(lambda s=self, show=b:
                s.session.ui.set_tool_shown(s, show))

    def display_help(self):
        """Show the help for this tool in the help viewer."""
        from chimerax.core.commands import run
        run(self.session,
            'help %s' % self.help if self.help is not None else "")


def get_singleton(session, tool_class, tool_name, create=True, display=False, **kw):
    if not session.ui.is_gui:
        return None
    running = [t for t in session.tools.find_by_class(tool_class)
               if t.bundle_info.name == tool_name]
    if len(running) > 1:
        raise RuntimeError("too many %s instances running" % tool_name)
    if not running:
        if create:
            bundle_info = session.toolshed.find_bundle(tool_name)
            tinst = tool_class(session, bundle_info, **kw)
        else:
            tinst = None
    else:
        tinst = running[0]
    if display and tinst:
        tinst.display(True)
    return tinst

class Tools(State):
    """A per-session state manager for running tools.

    'Tools' instances are per-session singletons that track
    running tool instances in the session, as well as managing
    saving and restoring tool states for scenes and sessions.
    """
    # Most of this code is modeled after models.Models

    def __init__(self, session, first=False):
        """Initialize per-session state manager for running tools.

        Parameters
        ----------
        session : instance of chimerax.core.session.Session
            Session for which this state manager was created.

        """
        import weakref
        self._session = weakref.ref(session)
        if first:
            session.triggers.add_trigger(ADD_TOOL_INSTANCE)
            session.triggers.add_trigger(REMOVE_TOOL_INSTANCE)
        self._tool_instances = {}
        import itertools
        self._id_counter = itertools.count(1)

    def take_snapshot(self, session, flags):
        """Save state of running tools.

        Overrides chimerax.core.session.State default method to save
        state of all registered running tool instances.

        Parameters
        ----------
        session : instance of chimerax.core.session.Session
            Session for which state is being saved.
            Should match the `session` argument given to `__init__`.
        phase : str
            Take phase.  See `chimerax.core.session` for more details.
        flags : int
            Flags indicating whether snapshot is being taken to
            save scene or session.  See `chimerax.core.session` for
            more details.

        """
        data = {}
        for tid, tool_inst in self._tool_instances.items():
            assert(isinstance(tool_inst, ToolInstance))
            if tool_inst.SESSION_SKIP:
                continue
            data[tid] = tool_inst
        return CORE_STATE_VERSION, [data, next(self._id_counter)]

    @classmethod
    def restore_snapshot_new(cls, session, bundle_info, version, data):
        try:
            return session.tools
        except AttributeError:
            return cls.__new__(cls)

    def restore_snapshot_init(self, session, bundle_info, version, data):
        """Restore state of running tools.

        Overrides chimerax.core.session.State default method to restore
        state of all registered running tools.

        Parameters
        ----------
        session : instance of chimerax.core.session.Session
            Session for which state is being saved.
            Should match the `session` argument given to `__init__`.
        bundle_info : instance of :py:class:`~chimerax.core.toolshed.BundleInfo`
        version : any
            Version of state manager that saved the data.
            Used for determining how to parse the `data` argument.
        data : any
            Data saved by state manager during `take_snapshot`.

        """
        self.__init__(session)
        self._tool_instances.update(data[0])
        import itertools
        self._id_counter = itertools.count(data[1])


    def reset_state(self, session):
        """Reset state manager to default state.

        Overrides chimerax.core.session.State default method to reset
        to default state.  Since the default state has no running
        tools, all registered tool instances are deleted.

        """
        items = list(self._tool_instances.items())
        for id, tool_inst in items:
            if tool_inst.SESSION_ENDURING:
                continue
            tool_inst.delete()
            assert(id not in self._tool_instances)

    def list(self):
        """Return list of running tools.

        Returns
        -------
        list
            List of ToolInstance instances.

        """
        return list(self._tool_instances.values())

    def add(self, ti_list):
        """Register running tools with state manager.

        Parameters
        ----------
        ti_list : list of ToolInstance instances
            List of newly created running tool instances.

        """
        session = self._session()   # resolve back reference
        for tool_inst in ti_list:
            if tool_inst.id is None:
                tool_inst.id = next(self._id_counter)
            self._tool_instances[tool_inst.id] = tool_inst
        session.triggers.activate_trigger(ADD_TOOL_INSTANCE, ti_list)

    def remove(self, ti_list):
        """Deregister running tools with state manager.

        Parameters
        ----------
        ti_list : list of ToolInstance instances
            List of registered running tool instances.

        """
        session = self._session()   # resolve back reference
        for tool_inst in ti_list:
            tid = tool_inst.id
            if tid is None:
                # Not registered in a session
                continue
            tool_inst.id = None
            del self._tool_instances[tid]
        session.triggers.activate_trigger(REMOVE_TOOL_INSTANCE, ti_list)

    def find_by_id(self, tid):
        """Return a tool instance with the matching identifier.

        Parameters
        ----------
        tid : int
            Unique per-session identifier for a registered tool.

        """
        return self._tool_instances.get(tid, None)

    def find_by_class(self, cls):
        """Return a list of tools of the given class.

        All tool instances that match `cls` as defined by `isinstance`
        are returned.

        Parameters
        ----------
        cls : class object
            Class object used to match tool instances.

        """
        return [ti for ti in self._tool_instances.values() if isinstance(ti, cls)]

    def autostart(self):
        """Start tools that should start when applications starts up."""
        from .core_settings import settings
        self.start_tools(settings.autostart)

    def start_tools(self, tool_names):
        """Start tools that are specified by name."""
        session = self._session()   # resolve back reference
        from .toolshed import ToolshedError
        from .core_settings import settings
<<<<<<< HEAD
        from chimerax.core import window_sys
        if window_sys == "qt":
            #QT disabled
            settings.autostart = ['cmd_line', 'log']
        auto_ti = [None] * len(settings.autostart)
=======
        auto_ti = [None] * len(tool_names)
>>>>>>> 79f2423c
        for tool_inst in session.toolshed.bundle_info():
            try:
                auto_ti[tool_names.index(tool_inst.name)] = tool_inst
            except ValueError:
                continue
        # start them in the same order as given in the setting
        for tool_inst in auto_ti:
            if tool_inst is None:
                continue
            try:
                tool_inst.start(session)
            except ToolshedError as e:
                session.logger.info("Tool \"%s\" failed to start"
                                    % tool_inst.name)
                print("{}".format(e))<|MERGE_RESOLUTION|>--- conflicted
+++ resolved
@@ -321,6 +321,10 @@
     def autostart(self):
         """Start tools that should start when applications starts up."""
         from .core_settings import settings
+        from chimerax.core import window_sys
+        if window_sys == "qt":
+            #QT disabled
+            settings.autostart = ['cmd_line', 'log']
         self.start_tools(settings.autostart)
 
     def start_tools(self, tool_names):
@@ -328,15 +332,7 @@
         session = self._session()   # resolve back reference
         from .toolshed import ToolshedError
         from .core_settings import settings
-<<<<<<< HEAD
-        from chimerax.core import window_sys
-        if window_sys == "qt":
-            #QT disabled
-            settings.autostart = ['cmd_line', 'log']
-        auto_ti = [None] * len(settings.autostart)
-=======
         auto_ti = [None] * len(tool_names)
->>>>>>> 79f2423c
         for tool_inst in session.toolshed.bundle_info():
             try:
                 auto_ti[tool_names.index(tool_inst.name)] = tool_inst
