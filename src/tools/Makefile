TOP = ../..
include $(TOP)/mk/config.make

<<<<<<< HEAD
SUBDIRS = cellpack cmd_line exp_cmd file_history help_viewer label \
=======
SUBDIRS = cage_builder cellpack cmd_line contacts exp_cmd file_history help_viewer label \
>>>>>>> ea634e53
	  log map_series_gui model_panel mouse_modes movie remote_control \
	  residue_fit shell shortcuts sideview test toolshed

include $(TOP)/mk/subdir.make

PKG_DIR = $(PYSITEDIR)/chimerax

PYSRCS = $(wildcard *.py)

all: $(PYOBJS)

install: all dir
ifneq (,$(PYSRCS))
	$(RSYNC) $(PYSRCS) $(PKG_DIR)
endif

dir:
	if [ ! -d "$(PKG_DIR)" ]; then mkdir -p $(PKG_DIR); fi

$(SUBDIR_INSTALL): dir

lint:
ifneq (,$(PYSRCS))
	$(PYLINT) $(PYSRCS)
endif

clean:
	rm -rf __pycache__<|MERGE_RESOLUTION|>--- conflicted
+++ resolved
@@ -1,11 +1,7 @@
 TOP = ../..
 include $(TOP)/mk/config.make
 
-<<<<<<< HEAD
-SUBDIRS = cellpack cmd_line exp_cmd file_history help_viewer label \
-=======
-SUBDIRS = cage_builder cellpack cmd_line contacts exp_cmd file_history help_viewer label \
->>>>>>> ea634e53
+SUBDIRS = cage_builder cellpack cmd_line exp_cmd file_history help_viewer label \
 	  log map_series_gui model_panel mouse_modes movie remote_control \
 	  residue_fit shell shortcuts sideview test toolshed
 
