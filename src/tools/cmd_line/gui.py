--- conflicted
+++ resolved
@@ -14,12 +14,7 @@
 
     def __init__(self, session, tool_info, **kw):
         super().__init__(session, tool_info, **kw)
-<<<<<<< HEAD
         from chimera.core.ui import MainToolWindow
-=======
-        from chimera.core.gui import MainToolWindow
-
->>>>>>> 32b57799
         class CmdWindow(MainToolWindow):
             close_destroys = False
         self.tool_window = CmdWindow(self, size=self.SIZE)
@@ -215,12 +210,7 @@
     def __init__(self, controller):
         # make dialog hidden initially
         self.controller = controller
-<<<<<<< HEAD
         from chimera.core.ui import ChildToolWindow
-=======
-        from chimera.core.gui import ChildToolWindow
-
->>>>>>> 32b57799
         class HistoryWindow(ChildToolWindow):
             close_destroys = False
         self.window = controller.tool_window.create_child_window(
