# vi: set expandtab ts=4 sw=4:

from chimera.core.tools import ToolInstance


class CmdLine(ToolInstance):

    SIZE = (500, 25)
    VERSION = 1

    def __init__(self, session, **kw):
        super().__init__(session, **kw)
        from chimera.core.ui.tool_api import ToolWindow
        self.tool_window = ToolWindow("Command Line", session,
                                      size=self.SIZE, destroy_hides=True)
        parent = self.tool_window.ui_area
        import wx
        self.text = wx.TextCtrl(parent, size=self.SIZE,
                                style=wx.TE_PROCESS_ENTER | wx.TE_NOHIDESEL)
        sizer = wx.BoxSizer(wx.HORIZONTAL)
        sizer.Add(self.text, 1, wx.EXPAND)
        parent.SetSizerAndFit(sizer)
        self.text.Bind(wx.EVT_TEXT_ENTER, self.OnEnter)
        self.tool_window.manage(placement="bottom")
        session.ui.register_for_keystrokes(self)
        session.tools.add([self])

    def forwarded_keystroke(self, event):
        if event.KeyCode == 13:
            self.OnEnter(event)
        else:
            self.text.EmulateKeyPress(event)

    def OnEnter(self, event):
        from time import time
        start_t = time()
        session = self.session
        logger = session.logger
        text = self.text.GetLineText(0)
        self.text.SelectAll()
        logger.status("")
        from chimera.core import cli
        try:
            cmd = cli.Command(session, text, final=True)
            cmd.execute()
        except SystemExit:
            # TODO: somehow quit application
            raise
        except cli.UserError as err:
            rest = cmd.current_text[cmd.amount_parsed:]
            spaces = len(rest) - len(rest.lstrip())
            error_at = cmd.amount_parsed + spaces
            text = "<pre>%s<br>\n%s^<br>\n%s\n</pre>" % (
                cmd.current_text, '.' * error_at, str(err))
            logger.info(text, is_html=True)
            logger.status(str(err))
        except:
            import traceback
            session.logger.error(traceback.format_exc())
        else:
<<<<<<< HEAD
            start2 = time()
            thumb = session.main_view.image(
                    width=100, height=100)
=======
            thumb = session.main_view.image(width=100, height=100)
>>>>>>> 92c15408
            session.logger.info(text, add_newline=False)
            session.logger.info("&nbsp;", is_html=True, add_newline=False)
            session.logger.info("graphics image", image=thumb)
            print("Logging thumbnail took {}".format(time() - start2))
        print("GUI command line: {}".format(time() - start_t))

    #
    # Implement session.State methods if deriving from ToolInstance
    #
    def take_snapshot(self, session, flags):
        version = self.VERSION
        data = {"shown": self.tool_window.shown}
        return [version, data]

    def restore_snapshot(self, phase, session, version, data):
        from chimera.core.session import State
        if phase == State.PHASE1:
            # All the action is in phase 2 because we do not
            # want to restore until all objects have been resolved
            pass
        else:
            self.display(data["shown"])

    def reset_state(self):
        self.tool_window.shown = True

    #
    # Override ToolInstance methods
    #
    def delete(self):
        session = self.session
        session.ui.deregister_for_keystrokes(self)
        self.tool_window.shown = False
        self.tool_window.destroy()
        session.tools.remove([self])
        super().delete()

    def display(self, b):
        """Show or hide command line user interface."""
        self.tool_window.shown = b<|MERGE_RESOLUTION|>--- conflicted
+++ resolved
@@ -58,13 +58,8 @@
             import traceback
             session.logger.error(traceback.format_exc())
         else:
-<<<<<<< HEAD
             start2 = time()
-            thumb = session.main_view.image(
-                    width=100, height=100)
-=======
             thumb = session.main_view.image(width=100, height=100)
->>>>>>> 92c15408
             session.logger.info(text, add_newline=False)
             session.logger.info("&nbsp;", is_html=True, add_newline=False)
             session.logger.info("graphics image", image=thumb)
