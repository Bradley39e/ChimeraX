TOP = ../..
include $(TOP)/mk/config.make

SUBDIRS	= arrays commands devices docs example_sessions files geometry graphics mac_os_cpp \
	  map map_cpp molecule molecule_cpp movie surface ui

PKG_DIR = $(PYSITEDIR)/hydra
APP_NAME = Hydra.app

PYSRCS = __init__.py models.py scenes.py session.py

INSTALL_DIRS = $(PKG_DIR)
ifeq ($(OS),Darwin)
  APPS_DIR = $(build_prefix)/Applications
  APP = $(APPS_DIR)/$(APP_NAME)
  APP_PY_EXE = $(APP)/Contents/MacOS/python
  APP_FW_DIR = $(APP)/Contents/Frameworks
  APP_BIN_DIR = $(APP)/Contents/Resources/bin
  APP_PY_DIR = $(APP_FW_DIR)/Python.framework/Versions/$(PYTHON_VERSION)
  APP_PY_SITE = $(APP_PY_DIR)/lib/python$(PYTHON_VERSION)/site-packages
  APP_PYQT = $(APP_PY_SITE)/PyQt5
  APP_HYDRA = $(APP_PY_SITE)/hydra

# QtPrintSupport linked by libqcocoa.dylib Qt plugin
  QT_FRAMEWORKS = QtCore QtGui QtOpenGL QtPrintSupport QtWidgets
  ALL_QT_FRAMEWORKS = QtCLucene QtConcurrent QtCore QtDeclarative QtDesigner QtDesignerComponents QtGui QtHelp QtMultimedia QtMultimediaQuick_p QtMultimediaWidgets QtNetwork QtOpenGL QtPrintSupport QtQml QtQuick QtQuickParticles QtQuickTest QtScript QtScriptTools QtSensors QtSerialPort QtSql QtSvg QtTest QtV8 QtWebKit QtWebKitWidgets QtWidgets QtXml QtXmlPatterns
  QT_LIBS = $(foreach fw,$(QT_FRAMEWORKS),$(fw).framework/Versions/5/$(fw))
  ALL_QT_LIBS = $(foreach fw,$(ALL_QT_FRAMEWORKS),$(fw).framework/Versions/5/$(fw))
  PY_LIB = $(frameworkdir)/Python.framework/Versions/$(PYTHON_VERSION)/Python
  QT_PLUGINS = plugins/platforms/libqcocoa.dylib \
		plugins/imageformats/libqjpeg.dylib \
		plugins/accessible/libqtaccessiblewidgets.dylib
  MAC_DEPLOY = macosx-$(MACOSX_DEPLOYMENT_TARGET)-x86_64
#  PYOPENGL_VERSION = 3.1.0a1
  PYOPENGL_VERSION = 3.1.0
  PYOPENGL_EGG = PyOpenGL-$(PYOPENGL_VERSION)-py$(PYTHON_VERSION).egg
  PYOPENGL_ACCELERATE_EGG = PyOpenGL_accelerate-$(PYOPENGL_VERSION)-py$(PYTHON_VERSION)-$(MAC_DEPLOY).egg
  NUMEXPR_VERSION = 2.3.1
  NUMEXPR_EGG = numexpr-$(NUMEXPR_VERSION)-py$(PYTHON_VERSION)-$(MAC_DEPLOY).egg
  PYCOLLADA_VERSION = 0.4
  PYCOLLADA_EGG = pycollada-$(PYCOLLADA_VERSION)-py$(PYTHON_VERSION).egg
  DATEUTIL_VERSION = 2.2
  DATEUTIL_EGG = python_dateutil-$(DATEUTIL_VERSION)-py$(PYTHON_VERSION).egg
  HDF_VERSION = 5.8
  SIX_VERSION = 1.6.1
  SIX_EGG = six-$(SIX_VERSION)-py$(PYTHON_VERSION).egg
  APPDIRS_VERSION = 1.4.0
  APPDIRS_EGG = appdirs-$(APPDIRS_VERSION)-py$(PYTHON_VERSION).egg
endif

# All needed subdirectories must be set by now.
include $(TOP)/mk/subdir.make

all: $(PYOBJS)

install: all $(PKG_DIR) install_app_prereqs
	$(RSYNC) $(PYSRCS) $(PKG_DIR)
ifeq ($(OS),Darwin)
	$(RSYNC) $(PYSITEDIR)/hydra $(APP_PY_SITE)
endif

ifeq ($(OS),Darwin)

install_app_prereqs: $(APP)

$(APP) update_prereqs:

# Make directories
	-mkdir -p $(APPS_DIR) $(APP_FW_DIR)

# Build application directory hierarchy
	$(RSYNC) $(APP_NAME) $(APPS_DIR)

# Copy Python
	$(RSYNC) $(bindir)/python$(PYTHON_VERSION)noapp $(APP_PY_EXE)
	install_name_tool -change $(PY_LIB) @executable_path/../Frameworks/Python.framework/Versions/$(PYTHON_VERSION)/Python $(APP_PY_EXE)
# Python 3.4 framework has symbolic link to the non-framework lib/python3.4.
# To copy that we use rsync option -copy-unsafe-links to copy links outside the tree.
	$(RSYNC) --copy-unsafe-links --exclude site-packages $(frameworkdir)/Python.framework $(APP_FW_DIR)
	install_name_tool -change $(PY_LIB) @executable_path/../../../../Python $(APP_PY_DIR)/Resources/Python.app/Contents/MacOS/Python

# Copy only the Python packages needed for distribution.
	cd $(libdir)/python$(PYTHON_VERSION)/site-packages ; \
<<<<<<< HEAD
	  $(RSYNC) $(APPDIRS_EGG) $(DATEUTIL_EGG)/dateutil easy-install.pth LeapMotion $(NUMEXPR_EGG)/numexpr numpy PIL \
	           $(PYCOLLADA_EGG)/collada $(PYOPENGL_EGG)/OpenGL PyQt5 sip.so $(SIX_EGG)/six.py \
		   tables webcolors.py wx $(APP_PY_SITE)
=======
	  $(RSYNC) $(DATEUTIL_EGG)/dateutil LeapMotion $(NUMEXPR_EGG)/numexpr numpy PIL \
	           $(PYCOLLADA_EGG)/collada $(PYOPENGL_EGG)/OpenGL $(PYOPENGL_ACCELERATE_EGG)/OpenGL_accelerate \
		   PyQt5 sip.so $(SIX_EGG)/six.py tables webcolors.py $(APP_PY_SITE)
>>>>>>> 93ae1287

# Copy Qt frameworks into PyQt5 python module
	-mkdir $(APP_PYQT)/frameworks
	cd $(libdir) ; $(RSYNC) $(QT_FRAMEWORKS:%=%.framework) $(APP_PYQT)/frameworks
# Change id name of Qt libs to not point to build location.
	for qtlib in $(QT_LIBS) ; do \
		install_name_tool -id $$(basename $$qtlib) $(APP_PYQT)/frameworks/$$qtlib ; \
	done
# Fix Qt framework paths to other Qt frameworks
	for qtlib0 in $(QT_LIBS) ; do \
		for qtlib in $(ALL_QT_LIBS) ; do \
			install_name_tool -change $(libdir)/$$qtlib @loader_path/../../../$$qtlib $(APP_PYQT)/frameworks/$$qtlib0 ; \
		done ; \
	done

# Fix PyQt library paths to Qt frameworks
	for pyqtlib in $(APP_PYQT)/*.so ; do \
		for qtlib in $(ALL_QT_LIBS) ; do \
			install_name_tool -change $(libdir)/$$qtlib @loader_path/frameworks/$$qtlib $$pyqtlib ; \
		done ; \
	done

# Install needed Qt plugins
	cd $(build_prefix) ; $(RSYNC) -R $(QT_PLUGINS) $(APP_PYQT)
# Fix plugin library paths to Qt frameworks.
	for plugin in $(QT_PLUGINS) ; do \
		for qtlib in $(QT_LIBS) ; do \
			install_name_tool -change $(libdir)/$$qtlib @loader_path/../../frameworks/$$qtlib $(APP_PYQT)/$$plugin ; \
		done ; \
	done

# Make PyTables link to libhdf.dylib
	$(RSYNC) $(libdir)/libhdf$(HDF_VERSION).dylib $(APP_PY_SITE)/tables
	for tableslib in $(APP_PY_SITE)/tables/*.so ; do \
		install_name_tool -change $(libdir)/libhdf$(HDF_VERSION).dylib @loader_path/libhdf$(HDF_VERSION).dylib $$tableslib ; \
	done

# Install pdbio and fix paths to libraries
	-mkdir -p $(APP_HYDRA)/lib
	$(RSYNC) $(libdir)/libatomstruct.dylib $(libdir)/libtmpl.dylib $(libdir)/libblob.dylib $(APP_HYDRA)/lib
	install_name_tool -change $(PY_LIB) @loader_path/../../../../../Python $(APP_HYDRA)/lib/libblob.dylib
	install_name_tool -change @executable_path/../lib/libatomstruct.dylib $(APP_HYDRA)/lib/libatomstruct.dylib $(APP_HYDRA)/lib/libblob.dylib
	install_name_tool -change @executable_path/../lib/libtmpl.dylib $(APP_HYDRA)/lib/libtmpl.dylib $(APP_HYDRA)/lib/libatomstruct.dylib
	$(RSYNC) $(PYSITEDIR)/pdbio.so $(PYSITEDIR)/structaccess.so $(APP_HYDRA)
	# Work around pdbio.parse_mmCIF_file() importing structaccess globally.
	echo "from hydra.structaccess import *" >  $(APP_PY_SITE)/structaccess.py
	install_name_tool -change $(PY_LIB) @loader_path/../../../../Python $(APP_HYDRA)/structaccess.so 
	install_name_tool -change $(PY_LIB) @loader_path/../../../../Python $(APP_HYDRA)/pdbio.so
	for pymod in structaccess.so pdbio.so ; do \
		for lib in libatomstruct.dylib libblob.dylib libtmpl.dylib libconnectivity.dylib ; do \
			install_name_tool -change @executable_path/../lib/$$lib @loader_path/lib/$$lib $(APP_HYDRA)/$$pymod ; \
		done ; \
	done

# Copy ffmpeg
	-mkdir -p $(APP_BIN_DIR)
	$(RSYNC) $(bindir)/ffmpeg $(APP_BIN_DIR)

dmg:
	cd $(APPS_DIR) ; \
	hdiutil create $(basename $(APP_NAME))-`date "+%Y-%m-%d"`.dmg -srcfolder $(APP_NAME) -volname $(basename $(APP_NAME)) -fs HFS+ -format UDBZ

else

install_app_prereqs: 

endif

$(PKG_DIR):
	if [ ! -d "$(PKG_DIR)" ]; then mkdir $(PKG_DIR); fi

clean:
	rm -rf __pycache__

map_cpp.all: arrays.install
molecule_cpp.all: arrays.install<|MERGE_RESOLUTION|>--- conflicted
+++ resolved
@@ -81,15 +81,9 @@
 
 # Copy only the Python packages needed for distribution.
 	cd $(libdir)/python$(PYTHON_VERSION)/site-packages ; \
-<<<<<<< HEAD
-	  $(RSYNC) $(APPDIRS_EGG) $(DATEUTIL_EGG)/dateutil easy-install.pth LeapMotion $(NUMEXPR_EGG)/numexpr numpy PIL \
-	           $(PYCOLLADA_EGG)/collada $(PYOPENGL_EGG)/OpenGL PyQt5 sip.so $(SIX_EGG)/six.py \
-		   tables webcolors.py wx $(APP_PY_SITE)
-=======
-	  $(RSYNC) $(DATEUTIL_EGG)/dateutil LeapMotion $(NUMEXPR_EGG)/numexpr numpy PIL \
-	           $(PYCOLLADA_EGG)/collada $(PYOPENGL_EGG)/OpenGL $(PYOPENGL_ACCELERATE_EGG)/OpenGL_accelerate \
-		   PyQt5 sip.so $(SIX_EGG)/six.py tables webcolors.py $(APP_PY_SITE)
->>>>>>> 93ae1287
+	$(RSYNC) $(APPDIRS_EGG) $(DATEUTIL_EGG)/dateutil easy-install.pth LeapMotion $(NUMEXPR_EGG)/numexpr numpy PIL \
+		$(PYCOLLADA_EGG)/collada $(PYOPENGL_EGG)/OpenGL $(PYOPENGL_ACCELERATE_EGG)/OpenGL_accelerate \
+		PyQt5 sip.so $(SIX_EGG)/six.py tables webcolors.py wx $(APP_PY_SITE)
 
 # Copy Qt frameworks into PyQt5 python module
 	-mkdir $(APP_PYQT)/frameworks
