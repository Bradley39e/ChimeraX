--- conflicted
+++ resolved
@@ -1036,10 +1036,16 @@
         """
         self.sv.status("Alignment reformatted")
 
-<<<<<<< HEAD
-    def refresh_header(self, hdr, bounds):
+    def refresh_header(self, reason, hdr, *args):
         if hasattr(self, 'lead_block'):
-            if bounds == "name":
+            if reason == hdr.CALLBACK_VALUES:
+                bounds, = args
+                if bounds is None:
+                    bounds = (0, len(hdr)-1)
+                if hasattr(self, 'lead_block'):
+                    self.lead_block.refresh(hdr, *bounds)
+                    self.main_scene.update()
+            elif reason == hdr.CALLBACK_NAME:
                 if self.label_width == _find_label_width(self.alignment.seqs +
                         [hdr for hdr in self.headers if self.display_header[hdr]], self.sv.settings,
                         self.font_metrics, self.emphasis_font_metrics, SeqBlock.label_pad):
@@ -1047,27 +1053,9 @@
                     self.label_scene.update()
                 else:
                     self._reformat()
-            else:
-                if bounds is None:
-                    bounds = (0, len(hdr)-1)
-                self.lead_block.refresh(hdr, *bounds)
-                self.main_scene.update()
-=======
-    def refresh_header(self, reason, hdr, *args):
-        if reason == hdr.CALLBACK_VALUES:
-            bounds, = args
-            if bounds is None:
-                bounds = (0, len(hdr)-1)
-            if hasattr(self, 'lead_block'):
-                self.lead_block.refresh(hdr, *bounds)
-                self.main_scene.update()
-        elif reason == hdr.CALLBACK_NAME:
-            #TODO
-            pass
-        elif reason == hdr.CALLBACK_RELEVANCE:
-            relevant, = args
-            #TODO
->>>>>>> 53ac9817
+            elif reason == hdr.CALLBACK_RELEVANCE:
+                relevant, = args
+                #TODO
 
     def refresh(self, seq, left=0, right=None, update_attrs=True):
         if seq in self.headers and not seq.shown:
