--- conflicted
+++ resolved
@@ -173,13 +173,7 @@
                     self.seq_canvas.assoc_mod(aseq)
         self._regions_tool = None
         from .region_browser import RegionBrowser
-<<<<<<< HEAD
-        rb_window = self.tool_window.create_child_window("Regions", close_destroys=False)
-        rb_window.fill_context_menu = self.fill_context_menu
-        self.region_browser = RegionBrowser(rb_window, self.seq_canvas)
-=======
         self.region_browser = RegionBrowser(self.seq_canvas)
->>>>>>> a0324d76
         self._seq_rename_handlers = {}
         for seq in self.alignment.seqs:
             self._seq_rename_handlers[seq] = seq.triggers.add_handler("rename",
