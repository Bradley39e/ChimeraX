--- conflicted
+++ resolved
@@ -1917,10 +1917,7 @@
             else:
                 for item in modded:
                     f(self._c_pointer, self._inst_to_int(item), item._c_pointer, reason.encode('utf-8'))
-<<<<<<< HEAD
-=======
-
->>>>>>> 42a98524
+
     @property
     def changed(self):
         f = c_function('change_tracker_changed', args = (ctypes.c_void_p,), ret = ctypes.c_bool)
