# vim: set expandtab shiftwidth=4 softtabstop=4:

# === UCSF ChimeraX Copyright ===
# Copyright 2016 Regents of the University of California.
# All rights reserved.  This software provided pursuant to a
# license agreement containing restrictions on its disclosure,
# duplication and use.  For details see:
# http://www.rbvi.ucsf.edu/chimerax/docs/licensing.html
# This notice must be embedded in or attached to all copies,
# including partial copies, of the software or any revisions
# or derivations thereof.
# === UCSF ChimeraX Copyright ===

from chimerax.core import toolshed
from chimerax.core.models import Model
from chimerax.core.state import State
from .molobject import StructureData
from chimerax.graphics import Drawing, Pick

# If STRUCTURE_STATE_VERSION changes, then bump the bundle's
# (maximum) session version number.
STRUCTURE_STATE_VERSION = 1

CATEGORY = toolshed.STRUCTURE

class Structure(Model, StructureData):
    """
    Structure model including atomic coordinates.
    The data is managed by the :class:`.StructureData` base class
    which provides access to the C++ structures.
    """

    def __init__(self, session, *, name = "structure", c_pointer = None, restore_data = None,
                 auto_style = True, log_info = True):
        from .molarray import Residues
        from numpy import array
        from .ribbon import XSectionManager

        # attrs that should be saved in sessions, along with their initial values...
        self._session_attrs = {
            '_auto_chain_trace': isinstance(self, AtomicStructure),
            '_bond_radius': 0.2,
            '_pseudobond_radius': 0.05,
            '_use_spline_normals': False,
            'ribbon_xs_mgr': XSectionManager(),
            'filename': None,
        }

        StructureData.__init__(self, c_pointer)
        for attr_name, val in self._session_attrs.items():
            setattr(self, attr_name, val)
        self.ribbon_xs_mgr.set_structure(self)
        Model.__init__(self, name, session)
        self._auto_style = auto_style
        self._log_info = log_info

        # for now, restore attrs to default initial values even for sessions...
        self._atoms_drawing = None
        self._bonds_drawing = None
        self._chain_trace_pbgroup = None
        self._ribbons_drawing = None
        self._ring_drawing = None

        self._ses_handlers = []
        t = self.session.triggers
        for ses_func, trig_name in [("save_setup", "begin save session"),
                ("save_teardown", "end save session")]:
            self._ses_handlers.append(t.add_handler(trig_name,
                    lambda *args, qual=ses_func: self._ses_call(qual)))
        from chimerax.core.models import MODEL_POSITION_CHANGED
        self._ses_handlers.append(t.add_handler(MODEL_POSITION_CHANGED, self._update_position))
        self.triggers.add_trigger("changes")
        _register_hover_trigger(session)
        
        self._make_drawing()

        self.model_panel_show_expanded = False	# Don't show submodels initially in model panel

    def __str__(self):
        return self.string()

    def string(self, style=None):
        '''Return a human-readable string for this structure.'''
        if style is None:
            from .settings import settings
            style = settings.atomspec_contents

        id = '#' + self.id_string
        if style.startswith("command") or not self.name:
            return id
        return '%s %s' % (self.name, id)

    def delete(self):
        '''Delete this structure.'''
        t = self.session.triggers
        for handler in self._ses_handlers:
            t.remove_handler(handler)
        self._ses_handlers.clear()
        ses = self.session
        Model.delete(self)	# Delete children (pseudobond groups) before deleting structure
        # ensure we are checking StructureData.deleted, not Model.deleted
        if not StructureData.deleted.fget(self):
            self.session = ses
            StructureData.delete(self)
            delattr(self, 'session')

    deleted = Model.deleted

    def copy(self, name = None):
        '''
        Return a copy of this structure with a new name.
        No atoms or other components of the structure
        are shared between the original and the copy.
        '''
        if name is None:
            name = self.name
        m = self.__class__(self.session, name = name, c_pointer = StructureData._copy(self),
                           auto_style = False, log_info = False)
        m.positions = self.positions
        return m

    def added_to_session(self, session):
        if self._auto_style:
            self.apply_auto_styling(set_lighting = self._is_only_model())
        self._start_change_tracking(session.change_tracker)

        # Setup handler to manage C++ data changes that require graphics updates.
        self._graphics_updater.add_structure(self)
        Model.added_to_session(self, session)

    def removed_from_session(self, session):
        self._graphics_updater.remove_structure(self)

    def _is_only_model(self):
        id = self.id
        d = len(id)
        for m in self.session.models.list():
            if m.id[:d] != id:
                return False
        return True

    def apply_auto_styling(self, set_lighting = False, style=None):
        # most auto-styling only makes sense for atomic structures
        if set_lighting:
            from chimerax.core.commands import Command
            cmd = Command(self.session)
            lighting = "full" if self.num_atoms < 300000 else "full multiShadow 16"
            cmd.run("lighting " + lighting, log=False)

    # used by custom-attr registration code
    @property
    def has_custom_attrs(self):
        from .molobject import has_custom_attrs
        return has_custom_attrs(Structure, self)

    def take_snapshot(self, session, flags):
        from .molobject import get_custom_attrs
        data = {'model state': Model.take_snapshot(self, session, flags),
                'structure state': StructureData.save_state(self, session, flags),
                'custom attrs': get_custom_attrs(Structure, self),
                # put in dependency on custom-attribute manager so that
                # such attributes are registered with the classes before the
                # instances become available to other part of the session
                # restore, which may access attributes with default values
                'attr-reg manager': session.attr_registration}
        for attr_name in self._session_attrs.keys():
            data[attr_name] = getattr(self, attr_name)
        data['version'] = STRUCTURE_STATE_VERSION
        return data

    @staticmethod
    def restore_snapshot(session, data):
        s = Structure(session, auto_style = False, log_info = False)
        s.set_state_from_snapshot(session, data)
        return s

    def set_state_from_snapshot(self, session, data):
        StructureData.set_state_from_snapshot(self, session, data['structure state'])
        Model.set_state_from_snapshot(self, session, data['model state'])

        for attr_name, default_val in self._session_attrs.items():
            setattr(self, attr_name, data.get(attr_name, default_val))
        self.ribbon_xs_mgr.set_structure(self)

        # Create Python pseudobond group models so they are added as children.
        list(self.pbg_map.values())

        # TODO: For some reason ribbon drawing does not update automatically.
        # TODO: Also marker atoms do not draw without this.
        self._graphics_changed |= (self._SHAPE_CHANGE | self._RIBBON_CHANGE | self._RING_CHANGE)

        from .molobject import set_custom_attrs
        set_custom_attrs(self, data)

    def _get_bond_radius(self):
        return self._bond_radius
    def _set_bond_radius(self, radius):
        self._bond_radius = radius
        self._graphics_changed |= self._SHAPE_CHANGE
    bond_radius = property(_get_bond_radius, _set_bond_radius)

    def _get_pseudobond_radius(self):
        return self._pseudobond_radius
    def _set_pseudobond_radius(self, radius):
        self._pseudobond_radius = radius
        self._graphics_changed |= self._SHAPE_CHANGE
    pseudobond_radius = property(_get_pseudobond_radius, _set_pseudobond_radius)

    def _structure_set_position(self, pos):
        if pos != self.position:
            Model.position.fset(self, pos)
            self.change_tracker.add_modified(self, "position changed")
    position = property(Model.position.fget, _structure_set_position)

    def _structure_set_positions(self, positions):
        if positions != self.positions:
            Model.positions.fset(self, positions)
            self.change_tracker.add_modified(self, "position changed")
    positions = property(Model.positions.fget, _structure_set_positions)

    def initial_color(self, bg_color):
        from .colors import structure_color
        id = self.id
        if id is None:
            max_id = max((m.id[0] for m in self.session.models.list(type = Structure)), default = 0)
            id = (max_id + 1,)
        return structure_color(id, bg_color)

    def set_initial_color(self):
        c = self.initial_color(self.session.main_view.background_color)
        self.set_color(c)
        from .colors import element_colors
        atoms = self.atoms
        het_atoms = atoms.filter(atoms.element_numbers != 6)
        het_atoms.colors = element_colors(het_atoms.element_numbers)

    def set_color(self, color):
        from chimerax.core.colors import Color
        if isinstance(color, Color):
            rgba = color.uint8x4()
        else:
            rgba = color
        StructureData.set_color(self, rgba)
        Model.set_color(self, rgba)

    def _get_single_color(self):
        residues = self.residues
        ribbon_displays = residues.ribbon_displays
        from chimerax.core.colors import most_common_color
        if ribbon_displays.any():
            return most_common_color(residues.filter(ribbon_displays).ribbon_colors)
        atoms = self.atoms
        shown = atoms.filter(atoms.displays)
        if shown:
            return most_common_color(shown.colors)
        if atoms:
            most_common_color(atoms.colors)
        return self.color

    def _set_single_color(self, color):
        self.atoms.colors = color
        residues = self.residues
        residues.ribbon_colors = color
        residues.ring_colors = color

    single_color = property(_get_single_color, _set_single_color)

    def _get_spline_normals(self):
        return self._use_spline_normals
    def _set_spline_normals(self, sn):
        if sn != self._use_spline_normals:
            self._use_spline_normals = sn
            self._graphics_changed |= self._RIBBON_CHANGE
    spline_normals = property(_get_spline_normals, _set_spline_normals)

    def _make_drawing(self):
        # Create graphics
        self._update_atom_graphics()
        self._update_bond_graphics()
        for pbg in self.pbg_map.values():
            pbg._update_graphics()
        self._create_ribbon_graphics()

    @property
    def _level_of_detail(self):
        return self._graphics_updater.level_of_detail

    @property
    def _graphics_updater(self):
        return structure_graphics_updater(self.session)

    def new_atoms(self):
        # TODO: Handle instead with a C++ notification that atoms added or deleted
        pass

    def update_graphics_if_needed(self, *_):
        gc = self._graphics_changed
        if gc == 0:
            return

        if gc & self._RIBBON_CHANGE:
            self._create_ribbon_graphics()
            # Displaying ribbon can set backbone atom hide bits producing shape change.
            gc |= self._graphics_changed

        if gc & self._RING_CHANGE:
            self._create_ring_graphics()

        # Update graphics
        self._graphics_changed = 0
        s = (gc & self._SHAPE_CHANGE)
        if gc & (self._COLOR_CHANGE | self._RIBBON_CHANGE) or s:
            self._update_ribbon_tethers()
        self._update_graphics(gc)
        self.redraw_needed(shape_changed = s,
                           highlight_changed = (gc & self._SELECT_CHANGE))

        if gc & self._SELECT_CHANGE:
            # Update selection in child drawings (e.g., surfaces)
            # TODO: Won't work for surfaces spanning multiple molecules
            for d in self.child_drawings():
                update = getattr(d, 'update_selection', None)
                if update is not None:
                    update()

    def _update_graphics(self, changes = StructureData._ALL_CHANGE):
        self._update_atom_graphics(changes)
        self._update_bond_graphics(changes)
        if self._auto_chain_trace:
            self._update_chain_trace_graphics(changes)
        for pbg in self.pbg_map.values():
            pbg._update_graphics(changes)
        self._update_ribbon_graphics(changes)

    def _update_atom_graphics(self, changes = StructureData._ALL_CHANGE):

        p = self._atoms_drawing
        if p is None:
            changes = self._ALL_CHANGE
            self._atoms_drawing = p = AtomsDrawing('atoms')
            self.add_drawing(p)
            # Update level of detail of spheres
            self._level_of_detail.set_atom_sphere_geometry(p)

        if changes & (self._ADDDEL_CHANGE | self._DISPLAY_CHANGE):
            changes |= self._ALL_CHANGE

        if changes & self._DISPLAY_CHANGE:
            all_atoms = self.atoms
            p.visible_atoms = all_atoms[all_atoms.visibles]

        atoms = p.visible_atoms

        if changes & self._SHAPE_CHANGE:
            # Set instanced sphere center position and radius
            n = len(atoms)
            from numpy import empty, float32, multiply
            xyzr = empty((n, 4), float32)
            xyzr[:, :3] = atoms.coords
            xyzr[:, 3] = self._atom_display_radii(atoms)

            from chimerax.geometry import Places
            p.positions = Places(shift_and_scale=xyzr)

        if changes & self._COLOR_CHANGE:
            # Set atom colors
            p.colors = atoms.colors

        if changes & self._SELECT_CHANGE:
            # Set selected
            p.highlighted_positions = atoms.selected if atoms.num_selected > 0 else None

    def _atom_display_radii(self, atoms):
        return atoms.display_radii(self.ball_scale, self.bond_radius)

    def _update_bond_graphics(self, changes = StructureData._ALL_CHANGE):

        p = self._bonds_drawing
        if p is None:
            if self.num_bonds_visible == 0:
                return
            changes = self._ALL_CHANGE
            self._bonds_drawing = p = BondsDrawing('bonds', PickedBond, PickedBonds)
            self.add_drawing(p)
            # Update level of detail of cylinders
            self._level_of_detail.set_bond_cylinder_geometry(p)

        if changes & (self._ADDDEL_CHANGE | self._DISPLAY_CHANGE):
            changes |= self._ALL_CHANGE

        if changes & self._DISPLAY_CHANGE:
            all_bonds = self.bonds
            p.visible_bonds = all_bonds[all_bonds.showns]

        bonds = p.visible_bonds

        if changes & self._SHAPE_CHANGE:
            p.positions = bonds.halfbond_cylinder_placements(p.positions.opengl_matrices())

        if changes & self._COLOR_CHANGE:
            p.colors = bonds.half_colors

        if changes & self._SELECT_CHANGE:
            p.highlighted_positions = _selected_bond_cylinders(bonds)

    def _get_autochain(self):
        return self._auto_chain_trace
    def _set_autochain(self, autochain):
        if autochain != self._auto_chain_trace:
            self._auto_chain_trace = autochain
            if autochain:
                self._update_chain_trace_graphics()
            else:
                self._close_chain_trace()
    autochain = property(_get_autochain, _set_autochain)
    '''Whether chain trace between principal residue atoms is shown when only those atoms are displayed.'''
    
    def _update_chain_trace_graphics(self, changes = StructureData._ALL_CHANGE):

        if changes & (self._ADDDEL_CHANGE | self._DISPLAY_CHANGE):
            changes |= self._ALL_CHANGE

        if changes & self._DISPLAY_CHANGE:
            cta = self.chain_trace_atoms()

            pbg = self._chain_trace_pbgroup
            if pbg is None or pbg.deleted:
                if cta is None:
                    return
                changes = self._ALL_CHANGE
                self._chain_trace_pbgroup = pbg = self.pseudobond_group('chain trace')
                pbg._chain_atoms = None
                pbg.dashes = 0
            elif cta is None:
                self._close_chain_trace()
                return

            if cta != pbg._chain_atoms:
                pbg.pseudobonds.delete()
                pbonds = pbg.new_pseudobonds(cta[0], cta[1])
                pbonds.halfbonds = True
                pbg._chain_atoms = cta

    def _close_chain_trace(self):
        pbg = self._chain_trace_pbgroup
        if pbg:
            self.session.models.close([pbg])
            self._chain_trace_pbgroup = None

    def _update_level_of_detail(self, total_atoms):
        lod = self._level_of_detail
        bd = self._bonds_drawing
        if bd:
            lod.set_bond_cylinder_geometry(bd, total_atoms)
        ad = self._atoms_drawing
        if ad:
            lod.set_atom_sphere_geometry(ad, total_atoms)

    def _update_position(self, trig_name, updated_model):
        need_update = False
        check_model = self
        while isinstance(check_model, Model):
            if updated_model == check_model:
                need_update = True
                break
            check_model = check_model.parent

        if need_update:
            self._cpp_notify_position(self.scene_position)

    def _create_ring_graphics(self):
        p = self._ring_drawing
        if p is not None:
            self.remove_drawing(p)
            self._ring_drawing = None
        if self.ring_display_count == 0:
            return

        from .shapedrawing import AtomicShapeDrawing
        self._ring_drawing = p = self.new_drawing('rings', subclass=AtomicShapeDrawing)

        # TODO:
        #   find all residue rings
        #   limit to 3, 4, 5 and 6 member rings
        #   check if all atoms are shown (displayed and not hidden)
        #   if thin, will only use one two-sided fill
        #   if thick, use stick radius to separate fills
        ring_count = 0
        all_rings = self.rings(all_size_threshold=6)
        # Ring info will change spontaneously when we ask for radii, so remember what we need now
        ring_atoms = [ring.ordered_atoms for ring in all_rings]
        rings = []
        for atoms in ring_atoms:
            residue = atoms[0].residue
            if not residue.ring_display or not all(atoms.visibles):
                continue
            ring_count += 1
            if residue.thin_rings:
                offset = 0
            else:
                offset = min(self._atom_display_radii(atoms))
            if len(atoms) < 6:
                rings.append(self.fill_small_ring(atoms, offset, residue.ring_color))
            else:
                rings.append(self.fill_6ring(atoms, offset, residue.ring_color))

        if ring_count:
            self._ring_drawing.add_shapes(rings)
            self._graphics_changed |= self._SHAPE_CHANGE

    def fill_small_ring(self, atoms, offset, color):
        # 3-, 4-, and 5- membered rings
        from chimerax.geometry import fill_small_ring
        from .shapedrawing import AtomicShapeInfo
        vertices, normals, triangles = fill_small_ring(atoms.coords, offset)
        return AtomicShapeInfo(vertices, normals, triangles, color, atoms)

    def fill_6ring(self, atoms, offset, color):
        # 6-membered rings
        from chimerax.geometry import fill_6ring
        from .shapedrawing import AtomicShapeInfo
        # Picking the "best" orientation to show chair/boat configuration is hard
        # so choose anchor the ring using atom nomenclature.
        # Find index of atom with lowest element with lowest number (C1 < C6).
        # Cheat and do lexicographical comparison of name.
        # TODO: compare speed of algorithms
        # Algorithm1:
        # choices = [(a.element.number, a.name, i) for i, a in enumerate(atoms)]
        # choices.sort()
        # anchor = choices[0][2]
        # Algorithm2:
        # choices = zip(atoms.elements.numbers, atoms.names, range(len(atoms)))
        # choices.sort()
        # anchor = choices[0][2]
        # Algorithm3:
        anchor = 0
        anchor_element = atoms[0].element.number
        anchor_name = atoms[0].name
        for i, a in enumerate(atoms[1:], 1):
            e = a.element.number
            if e > anchor_element:
                continue
            if e == anchor_element and a.name >= anchor_name:
                continue
            anchor = i
            anchor_element = e
            anchor_name = a.name
        vertices, normals, triangles = fill_6ring(atoms.coords, offset, anchor)
        return AtomicShapeInfo(vertices, normals, triangles, color, atoms)

    def _create_ribbon_graphics(self):
        ribbons_drawing = self._ribbons_drawing
        if ribbons_drawing is None:
            from .ribbon import RibbonsDrawing
            ribbons_drawing = rd = RibbonsDrawing('ribbons', str(self))
            self._ribbons_drawing = rd
            self.add_drawing(rd)

        ribbons_drawing.compute_ribbons(self)
        
        self._graphics_changed |= self._SHAPE_CHANGE

    def _update_ribbon_graphics(self, changes = StructureData._ALL_CHANGE):
        # Ribbon is recomputed when needed by _create_ribbon_graphics()
        # Only selection and color is updated here.

        rd = self._ribbons_drawing
        if rd is None:
            return
        
        if changes & (self._SELECT_CHANGE | self._RIBBON_CHANGE):
            rd.update_ribbon_highlight()

        if changes & self._COLOR_CHANGE and not (changes & self._RIBBON_CHANGE):
            rd.update_ribbon_colors()

    def _update_ribbon_tethers(self):
        rd = self._ribbons_drawing
        if rd:
            rd.update_tethers(self)

    def first_intercept(self, mxyz1, mxyz2, exclude=None):
        if not self.display or (exclude and exclude(self)):
            return None

        picks = []
        np = len(self.positions)
        if np > 1:
            b = self._pick_bounds()
            pos_nums = self.bounds_intercept_copies(b, mxyz1, mxyz2)
        else:
            # Don't do bounds check for single copy because bounds are not cached.
            pos_nums = range(np)
        for pn in pos_nums:
            ppicks = self._position_intercepts(self.positions[pn], mxyz1, mxyz2, exclude)
            picks.extend(ppicks)
            for p in ppicks:
                p.copy_number = pn

        pclosest = None
        for p in picks:
            if pclosest is None or p.distance < pclosest.distance:
                pclosest = p
        return pclosest

    def _pick_bounds(self):
        '''
        Bounds for this model not including positions.  Used for optimizing picking
        when there are multiple positions.  Includes atoms and ribbons.
        '''
        ad = self._atoms_drawing
        rd = self._ribbons_drawing
        drawings = [ad, rd]
        from chimerax.geometry import union_bounds
        b = union_bounds([d.bounds() for d in drawings if d is not None])
        return b

    def _position_intercepts(self, place, mxyz1, mxyz2, exclude=None):
        # TODO: check intercept of bounding box as optimization
        xyz1, xyz2 = place.inverse() * (mxyz1, mxyz2)
        pa = None
        pb = None
        ppb = None
        picks = []
        for d in self.child_drawings():
            if not d.display or (exclude is not None and exclude(d)):
                continue
            p = d.first_intercept(xyz1, xyz2, exclude=exclude)
            if p is None:
                continue
            if isinstance(p, PickedAtom):
                pa = p
            elif isinstance(p, PickedBond):
                pb = p
                continue
            elif isinstance(p, PickedPseudobond):
                ppb = p
                continue
            picks.append(p)
        if pb:
            if pa:
                a = pa.atom
                if a.draw_mode != a.STICK_STYLE or a not in pb.bond.atoms:
                    picks.append(pb)
            else:
                picks.append(pb)
        if ppb:
            if pa:
                a = pa.atom
                if a.draw_mode != a.STICK_STYLE or a not in ppb.pbond.atoms:
                    picks.append(ppb)
            else:
                picks.append(ppb)
        return picks

    def x3d_needs(self, x3d_scene):
        self.update_graphics_if_needed()       # Ribbon drawing lazily computed
        super().x3d_needs(x3d_scene)

    def write_x3d(self, *args, **kw):
        self.update_graphics_if_needed()       # Ribbon drawing lazily computed
        super().write_x3d(*args, **kw)

    def get_selected(self, include_children=False, fully=False):
        if fully:
            if self.atoms.num_selected < self.num_atoms or self.bonds.num_selected < self.num_bonds:
                return False
            if include_children:
                for c in self.child_models():
                    if not c.get_selected(include_children=True, fully=True):
                        return False
            return True

        if self.atoms.num_selected > 0 or self.bonds.num_selected > 0:
            return True

        if include_children:
            for c in self.child_models():
                if c.get_selected(include_children=True):
                    return True

        return False

    def set_selected(self, sel, *, fire_trigger=True):
        self.atoms.selected = sel
        self.bonds.selected = sel
        Model.set_selected(self, sel, fire_trigger=fire_trigger)
    selected = property(get_selected, set_selected)

    def set_selected_positions(self, spos):
        sel = (spos is not None and spos.sum() > 0)
        self.atoms.selected = sel
        self.bonds.selected = sel
        Model.set_highlighted_positions(self, spos)
    selected_positions = property(Model.selected_positions.fget, set_selected_positions)

    def selected_items(self, itype):
        if itype == 'atoms':
            atoms = self.atoms
            if atoms.num_selected > 0:
                return [atoms.filter(atoms.selected)]
        elif itype == 'bonds':
            bonds = self.bonds
            if bonds.num_selected > 0:
                return [bonds.filter(bonds.selected)]
        elif itype == 'residues':
<<<<<<< HEAD
=======
            from .molarray import concatenate, Atoms
>>>>>>> 5ada46aa
            atoms, bonds = self.atoms, self.bonds
            sel_atoms = []
            if atoms.num_selected > 0:
                sel_atoms.append(atoms.filter(atoms.selected))
            if bonds.num_selected > 0:
<<<<<<< HEAD
                 sel_atoms.extend(bonds.filter(bonds.selected).atoms)
=======
                sel_bonds = bonds.filter(bonds.selected)
                import numpy
                atoms1, atoms2 = sel_bonds.atoms
                is_intra = numpy.equal(atoms1.residues, atoms2.residues)
                sel_atoms.extend(sel_bonds.filter(is_intra).atoms)
>>>>>>> 5ada46aa
            if sel_atoms:
                from . import concatenate
                return [concatenate(sel_atoms, remove_duplicates=True).unique_residues]
        return []

    def clear_selection(self):
        self.selected = False
        self.atoms.selected = False
        self.bonds.selected = False
        super().clear_selection()

    def selection_promotion(self):
        atoms = self.atoms
        bonds = self.bonds
        na = atoms.num_selected
        nb = bonds.num_selected
        if (na == 0 and nb == 0) or (na == len(atoms) and nb == len(bonds)):
            return None
        asel = atoms.selected
        bsel = bonds.selected

        if nb > 0 and not bonds[bsel].ends_selected.all():
            # Promote to include selected bond atoms
            level = 1005
            psel = asel | atoms.has_selected_bonds
        else:
            r = atoms.residues
            rids = r.unique_ids
            from numpy import unique, in1d
            sel_rids = unique(rids[asel])
            ares = in1d(rids, sel_rids)
            if ares.sum() > na:
                # Promote to entire residues
                level = 1004
                psel = ares
            else:
                ssids = r.secondary_structure_ids
                sel_ssids = unique(ssids[asel])
                ass = in1d(ssids, sel_ssids)
                if ass.sum() > na:
                    # Promote to secondary structure
                    level = 1003
                    psel = ass
                else:
                    from numpy import array
                    cids = array(r.chain_ids)
                    sel_cids = unique(cids[asel])
                    ac = in1d(cids, sel_cids)
                    if ac.sum() > na:
                        # Promote to entire chains
                        level = 1002
                        psel = ac
                    else:
                        # Promote to entire molecule
                        level = 1001
                        ac[:] = True
                        psel = ac

        return PromoteAtomSelection(self, level, psel, asel, bsel)

    def surfaces(self):
        '''List of :class:`.MolecularSurface` objects for this structure.'''
        from .molsurf import MolecularSurface
        surfs = [s for s in self.child_models() if isinstance(s, MolecularSurface)]
        return surfs

    # Atom specifier API
    def atomspec_has_atoms(self):
        return True

    def atomspec_atoms(self, ordered=False):
        if ordered:
            from .molarray import Atoms
            return Atoms(sorted(self.atoms))
        return self.atoms

    def atomspec_filter(self, level, atoms, num_atoms, parts, attrs):
        # print("Structure.atomspec_filter", level, num_atoms, parts, attrs)
        if parts is None:
            parts = []
        if attrs is None:
            attrs = []
        if level == '/':
            return self._atomspec_filter_chain(atoms, num_atoms, parts, attrs)
        elif level == ':':
            return self._atomspec_filter_residue(atoms, num_atoms, parts, attrs)
        elif level == '@':
            return self._atomspec_filter_atom(atoms, num_atoms, parts, attrs)

    def _atomspec_filter_chain(self, atoms, num_atoms, parts, attrs):
        # print("Structure._atomspec_filter_chain", num_atoms, parts, attrs)
        import numpy
        chain_ids = atoms.residues.chain_ids
        if not parts:
            selected = numpy.ones(num_atoms, dtype=numpy.bool_)
        else:
            selected = numpy.zeros(num_atoms, dtype=numpy.bool_)
            for part in parts:
                choose = part.string_matcher(self.lower_case_chains)
                s = numpy.vectorize(choose)(chain_ids)
                selected = numpy.logical_or(selected, s)
        if attrs:
            chains = self.chains
            chain_selected = numpy.ones(len(chains), dtype=numpy.bool_)
            chain_selected = self._atomspec_attr_filter(chains, chain_selected, attrs)
            chain_map = dict(zip(chains, chain_selected))
            for i, a in enumerate(atoms):
                if not selected[i]:
                    continue
                try:
                    if not chain_map[a.residue.chain]:
                        selected[i] = False
                except KeyError:
                    # XXX: Atom is not in a chain, "must not be selected?"
                    selected[i] = False
        # print("AtomicStructure._atomspec_filter_chain", selected)
        return selected

    def _atomspec_attr_filter(self, objects, selected, attrs):
        import numpy
        for attr in attrs:
            choose = attr.attr_matcher()
            if len(objects) == 1:
                # numpy.vectorize produces the wrong size in this case
                selected = numpy.array(selected)
                selected[0] = selected[0] and choose(objects[0])
            else:
                s = numpy.vectorize(choose)(objects)
                selected = numpy.logical_and(selected, s)
        return selected


    def _atomspec_filter_residue(self, atoms, num_atoms, parts, attrs):
        # print("Structure._atomspec_filter_residue", num_atoms, parts, attrs)
        import numpy
        if not parts:
            # No residue specifier, choose everything
            selected = numpy.ones(num_atoms, dtype=numpy.bool_)
        else:
            res_names = numpy.array(atoms.residues.names)
            res_numbers = atoms.residues.numbers
            res_ics = atoms.residues.insertion_codes
            selected = numpy.zeros(num_atoms, dtype=numpy.bool_)
            for part in parts:
                choose_id = part.res_id_matcher()
                if choose_id:
                    s = numpy.vectorize(choose_id)(res_numbers, res_ics)
                    if s.any():
                        selected = numpy.logical_or(selected, s)
                    else:
                        choose_id = None
                        # Try using input as name instead of number
                if not choose_id:
                    choose_type = part.string_matcher(False)
                    s = numpy.vectorize(choose_type)(res_names)
                    selected = numpy.logical_or(selected, s)
        if attrs:
            selected = self._atomspec_attr_filter(atoms.residues, selected, attrs)
        # print("AtomicStructure._atomspec_filter_residue", selected)
        return selected

    def _atomspec_filter_atom(self, atoms, num_atoms, parts, attrs):
        # print("Structure._atomspec_filter_atom", num_atoms, parts, attrs)
        import numpy
        if not parts:
            # No name specifier, use everything
            selected = numpy.ones(num_atoms, dtype=numpy.bool_)
        else:
            names = numpy.array(atoms.names)
            selected = numpy.zeros(num_atoms, dtype=numpy.bool_)
            for part in parts:
                choose = part.string_matcher(False)
                s = numpy.vectorize(choose)(names)
                selected = numpy.logical_or(selected, s)
        if attrs:
            selected = self._atomspec_attr_filter(atoms, selected, attrs)
        # print("AtomicStructure._atomspec_filter_atom", selected)
        return selected

    def atomspec_zone(self, session, coords, distance, target_type, operator, results):
        from chimerax.geometry import find_close_points
        atoms = self.atoms
        a, _ = find_close_points(atoms.scene_coords, coords, distance)
        def not_a():
            from numpy import ones, bool_
            mask = ones(len(atoms), dtype=bool_)
            mask[a] = False
            return mask
        expand_by = None
        if target_type == '@':
            if '<' in operator:
                expand_by = atoms.filter(a)
            else:
                expand_by = atoms.filter(not_a())
        elif target_type == ':':
            if '<' in operator:
                expand_by = atoms.filter(a).unique_residues.atoms
            else:
                expand_by = atoms.filter(not_a()).full_residues.atoms
        elif target_type == '/':
            # There is no "full_chain" property for atoms so we have
            # to do it the hard way
            from numpy import in1d, invert
            matched_chain_ids = atoms.filter(a).unique_chain_ids
            mask = in1d(atoms.chain_ids, matched_chain_ids)
            if '<' in operator:
                expand_by = atoms.filter(mask)
            else:
                expand_by = atoms.filter(invert(mask))
        elif target_type == '#':
            if '<' in operator:
                expand_by = atoms.filter(a).unique_structures.atoms
            else:
                expand_by = atoms.filter(not_a()).full_structures.atoms
        if expand_by:
            results.add_atoms(expand_by)

class AtomsDrawing(Drawing):
    # can't have any child drawings
    # requires self.parent._atom_display_radii()

    def __init__(self, name):
        self.visible_atoms = None
        super().__init__(name)

    def bounds(self):
        cpb = self._cached_position_bounds	# Attribute of Drawing.
        if cpb is not None:
            return cpb
        a = self.visible_atoms
        if len(a) == 0:
            return None
        adisp = a[a.displays]
        coords = adisp.coords
        radii = self.parent._atom_display_radii(adisp)
        # TODO: Currently 40% of time is taken in getting atom radii because
        #       they are recomputed from element and bonds every time. Ticket #789.
        #       If that was fixed by using a precomputed radius, then it would make
        #       sense to optimize this bounds calculation in C++ so arrays
        #       of display state, radii and coordinates are not needed.
        from chimerax.geometry import sphere_bounds, copies_bounding_box
        sb = sphere_bounds(coords, radii)
        spos = self.parent.get_scene_positions(displayed_only=True)
        b = sb if spos.is_identity() else copies_bounding_box(sb, spos)
        self._cached_position_bounds = b

        return b

    def add_drawing(self, d):
        raise NotImplemented("AtomsDrawing may not have children")

    def first_intercept(self, mxyz1, mxyz2, exclude=None):
        if not self.display or self.visible_atoms is None or (exclude and exclude(self)):
            return None

        if len(self.visible_atoms) < len(self.positions):
            # Some atoms were deleted since the last time the graphics was drawn.
            return None

        xyzr = self.positions.shift_and_scale_array()
        coords, radii = xyzr[:,:3], xyzr[:,3]

        # Check for atom sphere intercept
        from chimerax import geometry
        fmin, anum = geometry.closest_sphere_intercept(coords, radii, mxyz1, mxyz2)
        if fmin is None:
            return None

        atom = self.visible_atoms[anum]

        # Create pick object
        s = PickedAtom(atom, fmin)
        return s

    def planes_pick(self, planes, exclude=None):
        if not self.display:
            return []
        if exclude is not None and exclude(self):
            return []
        if self.visible_atoms is None:
            return []

        xyz = self.positions.shift_and_scale_array()[:,:3]
        from chimerax import geometry
        pmask = geometry.points_within_planes(xyz, planes)
        if pmask.sum() == 0:
            return []
        atoms = self.visible_atoms.filter(pmask)
        p = PickedAtoms(atoms)
        return [p]

    def x3d_needs(self, x3d_scene):
        from chimerax.core import x3d
        x3d_scene.need(x3d.Components.Grouping, 1)  # Group, Transform
        x3d_scene.need(x3d.Components.Shape, 1)  # Appearance, Material, Shape
        x3d_scene.need(x3d.Components.Geometry3D, 1)  # Sphere

    def custom_x3d(self, stream, x3d_scene, indent, place):
        from numpy import empty, float32
        if self.empty_drawing():
            return
        xyzr = self.positions.shift_and_scale_array()
        coords, radii = xyzr[:, :3], xyzr[:, 3]
        tab = ' ' * indent
        for xyz, r, c in zip(coords, radii, self.colors):
            print('%s<Transform translation="%g %g %g">' % (tab, xyz[0], xyz[1], xyz[2]), file=stream)
            print('%s <Shape>' % tab, file=stream)
            self.reuse_appearance(stream, x3d_scene, indent + 2, c)
            print('%s  <Sphere radius="%g"/>' % (tab, r), file=stream)
            print('%s </Shape>' % tab, file=stream)
            print('%s</Transform>' % tab, file=stream)

class BondsDrawing(Drawing):
    # Used for both bonds and pseudoonds.
    # Should not have any child drawings, as bounds and picking will ignore any children.
    #
    # If zero length bonds are included then there will be singular position matrices
    # that will cause errors in any code that relies on inverting position matrices.
    # Ideally zero length bonds would be removed from drawn geometry and all positions
    # would be invertible.  But the code is simpler and faster if all displayed bonds are
    # included, so we will tolerate the singular position matrices unless the cause
    # problems.
    #
    skip_bounds = True

    def __init__(self, name, pick_class, picks_class):
        self.visible_bonds = None
        self._pick_class = pick_class
        self._picks_class = picks_class
        super().__init__(name)

    def bounds(self):
        cpb = self._cached_position_bounds	# Attribute of Drawing.
        if cpb is not None:
            return cpb
        bonds = self.visible_bonds
        if bonds is None or len(bonds) == 0:
            return None
        ba1, ba2 = bonds.atoms
        c1, c2, r = ba1.coords, ba2.coords, bonds.radii
        r.shape = (r.shape[0], 1)
        from numpy import amin, amax
        xyz_min = amin([amin(c1 - r, axis=0), amin(c2 - r, axis=0)], axis=0)
        xyz_max = amax([amax(c1 + r, axis=0), amax(c2 + r, axis=0)], axis=0)
        from chimerax.geometry import Bounds, copies_bounding_box
        cb = Bounds(xyz_min, xyz_max)
        spos = self.parent.get_scene_positions(displayed_only=True)
        b = cb if spos.is_identity() else copies_bounding_box(cb, spos)
        self._cached_position_bounds = b

        return b

    def add_drawing(self, d):
        raise NotImplemented("BondsDrawing may not have children")

    def first_intercept(self, mxyz1, mxyz2, exclude=None):
        if not self.display or (exclude and exclude(self)):
            return None
        bonds = self.visible_bonds
        b, f = _bond_intercept(bonds, mxyz1, mxyz2)
        if b:
            return self._pick_class(b, f)
        return None

    def planes_pick(self, planes, exclude=None):
        if not self.display:
            return []
        if exclude is not None and exclude(self):
            return []
        if self.visible_bonds is None:
            return []

        pmask = _bonds_planes_pick(self, planes)
        if pmask is None or pmask.sum() == 0:
            return []
        bonds = self.visible_bonds.filter(pmask)
        p = PickedBonds(bonds)
        return [p]

    def x3d_needs(self, x3d_scene):
        from chimerax.core import x3d
        x3d_scene.need(x3d.Components.Grouping, 1)  # Group, Transform
        x3d_scene.need(x3d.Components.Shape, 1)  # Appearance, Material, Shape
        x3d_scene.need(x3d.Components.Geometry3D, 1)  # Cylinder

    def custom_x3d(self, stream, x3d_scene, indent, place):
        # TODO: handle dashed bonds
        from numpy import empty, float32
        bonds = self.visible_bonds
        if bonds is None:
            return
        ba1, ba2 = bonds.atoms
        cyl_info = _halfbond_cylinder_x3d(ba1.coords, ba2.coords, bonds.radii)
        tab = ' ' * indent
        for ci, c in zip(cyl_info, self.colors):
            h = ci[0]
            r = ci[1]
            rot = ci[2:6]
            xyz = ci[6:9]
            print('%s<Transform translation="%g %g %g" rotation="%g %g %g %g">' % (tab, xyz[0], xyz[1], xyz[2], rot[0], rot[1], rot[2], rot[3]), file=stream)
            print('%s <Shape>' % tab, file=stream)
            self.reuse_appearance(stream, x3d_scene, indent + 2, c)
            print('%s  <Cylinder height="%g" radius="%g" bottom="false" top="false"/>' % (tab, h, r), file=stream)
            print('%s </Shape>' % tab, file=stream)
            print('%s</Transform>' % tab, file=stream)



class AtomicStructure(Structure):
    """
    Molecular model including support for chains, hetero-residues,
    and assemblies.
    """

    # changes to the below have to be mirrored in C++ AS_PBManager::get_group
    from chimerax.core.colors import BuiltinColors
    default_hbond_color = BuiltinColors["deep sky blue"]
    default_hbond_radius = 0.075
    default_hbond_dashes = 6

    default_metal_coordination_color = BuiltinColors["medium purple"]
    default_metal_coordination_radius = 0.075
    default_metal_coordination_dashes = 6

    default_missing_structure_color = BuiltinColors["yellow"]
    default_missing_structure_radius = 0.075
    default_missing_structure_dashes = 6

    def __init__(self, *args, **kw):
        super().__init__(*args, **kw)
        self._set_chain_descriptions(self.session)
        self._determine_het_res_descriptions(self.session)

    def added_to_session(self, session):
        super().added_to_session(session)

        if self._log_info:
            # don't report models in an NMR ensemble individually...
            if len(self.id) > 1:
                sibs = [m for m in session.models
                        if isinstance(m, AtomicStructure) and m.id[:-1] == self.id[:-1]]
                if len(set([s.name for s in sibs])) > 1:
                    # not an NMR ensemble
                    self._report_chain_descriptions(session)
                    self._report_res_info(session)
                else:
                    sibs.sort(key=lambda m: m.id)
                    if sibs[-1] == self:
                        self._report_ensemble_chain_descriptions(session, sibs)
                        self._report_res_info(session)
            else:
                self._report_chain_descriptions(session)
                self._report_res_info(session)
            self._report_assemblies(session)

    def apply_auto_styling(self, set_lighting = False, style=None):
        if style is None:
            if self.num_chains == 0:
                style = "non-polymer"
            elif self.num_chains < 5:
                style = "small polymer"
            elif self.num_chains < 250:
                style = "medium polymer"
            else:
                style = "large polymer"

        color = self.initial_color(self.session.main_view.background_color)
        self.set_color(color)

        atoms = self.atoms
        if style == "non-polymer":
            lighting = "default"
            from .molobject import Atom, Bond
            atoms.draw_modes = Atom.STICK_STYLE
            from .colors import element_colors
            het_atoms = atoms.filter(atoms.element_numbers != 6)
            het_atoms.colors = element_colors(het_atoms.element_numbers)
        elif style == "small polymer":
            lighting = "default"
            from .molobject import Atom, Bond, Residue
            atoms.draw_modes = Atom.STICK_STYLE
            from .colors import element_colors
            het_atoms = atoms.filter(atoms.element_numbers != 6)
            het_atoms.colors = element_colors(het_atoms.element_numbers)
            ribbonable = self.chains.existing_residues
            # 10 residues or less is basically a trivial depiction if ribboned
            if len(ribbonable) > 10:
                atoms.displays = False
                ligand = atoms.filter(atoms.structure_categories == "ligand").residues
                ribbonable -= ligand
                metal_atoms = atoms.filter(atoms.elements.is_metal)
                metal_atoms.draw_modes = Atom.SPHERE_STYLE
                ions = atoms.filter(atoms.structure_categories == "ions")
                lone_ions = ions.filter(ions.residues.num_atoms == 1)
                lone_ions.draw_modes = Atom.SPHERE_STYLE
                ligand |= metal_atoms.residues
                display = ligand
                mask = ribbonable.polymer_types == Residue.PT_NUCLEIC
                nucleic = ribbonable.filter(mask)
                display |= nucleic
                if nucleic:
                    from chimerax.nucleotides.cmd import nucleotides
                    if len(nucleic) < 100:
                        nucleotides(self.session, 'tube/slab', objects=nucleic, create_undo=False)
                    else:
                        nucleotides(self.session, 'ladder', objects=nucleic, create_undo=False)
                    from .colors import nucleotide_colors
                    nucleic.ring_colors = nucleotide_colors(nucleic)[0]
                if ligand:
                    # show residues interacting with ligand
                    lig_points = ligand.atoms.coords
                    mol_points = atoms.coords
                    from chimerax.geometry import find_close_points
                    close_indices = find_close_points(lig_points, mol_points, 3.6)[1]
                    display |= atoms.filter(close_indices).residues
                display_atoms = display.atoms
                if self.num_residues > 1:
                    display_atoms = display_atoms.filter(display_atoms.idatm_types != "HC")
                display_atoms.displays = True
                ribbonable.ribbon_displays = True
        elif style == "medium polymer":
            lighting = "full" if self.num_atoms < 300000 else "full multiShadow 16"
            from .colors import chain_colors, element_colors
            residues = self.residues
            residues.ribbon_colors = residues.ring_colors = chain_colors(residues.chain_ids)
            atoms.colors = chain_colors(atoms.residues.chain_ids)
            from .molobject import Atom
            ligand_atoms = atoms.filter(atoms.structure_categories == "ligand")
            ligand_atoms.draw_modes = Atom.STICK_STYLE
            ligand_atoms.colors = element_colors(ligand_atoms.element_numbers)
            solvent_atoms = atoms.filter(atoms.structure_categories == "solvent")
            solvent_atoms.draw_modes = Atom.BALL_STYLE
            solvent_atoms.colors = element_colors(solvent_atoms.element_numbers)
        else:
            # since this is now available as a preset, allow for possibly a smaller number of atoms
            lighting = "soft" if self.num_atoms < 300000 else "soft multiShadow 16"

        # correct the styling of per-structure pseudobond bond groups
        for cat, pbg in self.pbg_map.items():
            if cat == self.PBG_METAL_COORDINATION:
                color = self.default_metal_coordination_color
                radius = self.default_metal_coordination_radius
                dashes = self.default_metal_coordination_dashes
            elif cat == self.PBG_MISSING_STRUCTURE:
                color = self.default_missing_structure_color
                radius = self.default_missing_structure_radius
                dashes = self.default_missing_structure_dashes
            elif cat == self.PBG_HYDROGEN_BONDS:
                color = self.default_hbond_color
                radius = self.default_hbond_radius
                dashes = self.default_hbond_dashes
            else:
                continue
            pbg.color = color.uint8x4()
            pbg.radius = radius
            pbg.dashes = dashes

        if set_lighting:
            from chimerax.core.commands import Command
            cmd = Command(self.session)
            cmd.run("lighting " + lighting, log=False)

    # used by custom-attr registration code
    @property
    def has_custom_attrs(self):
        from .molobject import has_custom_attrs
        return has_custom_attrs(Structure, self) or has_custom_attrs(AtomicStructure, self)

    def take_snapshot(self, session, flags):
        from .molobject import get_custom_attrs
        data = {
            'AtomicStructure version': 2,
            'structure state': Structure.take_snapshot(self, session, flags),
            'custom attrs': get_custom_attrs(AtomicStructure, self)
        }
        return data

    @staticmethod
    def restore_snapshot(session, data):
        s = AtomicStructure(session, auto_style = False, log_info = False)
        s.set_state_from_snapshot(session, data)
        return s

    def set_state_from_snapshot(self, session, data):
        if data.get('AtomicStructure version', 1) == 1:
            Structure.set_state_from_snapshot(self, session, data)
        else:
            from .molobject import set_custom_attrs
            Structure.set_state_from_snapshot(self, session, data['structure state'])
            set_custom_attrs(self, data)

    def _determine_het_res_descriptions(self, session):
        # Don't actually set the description in the residue in order to avoid having
        # to create all the residue objects; just determine the descriptions to
        # be looked up later on demand
        hnd = self._hetnam_descriptions = {}
        recs = self.metadata.get('HETNAM', []) + self.metadata.get('HETSYN', [])
        alternatives = {}
        for rec in recs:
            if rec[8:10].strip():
                # continuation
                hnd[het] = hnd[het] + rec[15:].strip()
            else:
                het = rec[11:14].strip()
                if het in hnd:
                    alternatives[het] = hnd[het]
                hnd[het] = rec[15:].strip()
        # use "punchier" description :-)
        for het, alt in alternatives.items():
            if len(alt) < len(hnd[het]):
                hnd[het] = alt
        from chimerax.pdb import process_chem_name
        for k, v in hnd.items():
            hnd[k] = process_chem_name(v)

    def _set_chain_descriptions(self, session):
        from chimerax import mmcif
        chain_to_desc = {}
        struct_asym, entity = mmcif.get_mmcif_tables_from_metadata(self, ['struct_asym', 'entity'])
        if struct_asym:
            entity, = mmcif.get_mmcif_tables_from_metadata(self, ['entity'])
            if not entity:
                # bad mmCIF file
                return
            try:
                mmcif_chain_to_entity = struct_asym.mapping('id', 'entity_id')
                entity_to_description = entity.mapping('id', 'pdbx_description')
            except ValueError:
                pass
            else:
                for ch in self.chains:
                    mmcif_cid = ch.existing_residues.mmcif_chain_ids[0]
                    try:
                        chain_to_desc[ch.chain_id] = (
                            entity_to_description[mmcif_chain_to_entity[mmcif_cid]], False)
                    except KeyError:
                        pass  # ignore bad metadata
        elif 'COMPND' in self.metadata and self.pdb_version > 1:
            compnd_recs = self.metadata['COMPND']
            compnd_chain_ids = None
            description = ""
            continued = False
            for rec in compnd_recs:
                if continued:
                    v += " " + rec[10:].strip()
                else:
                    try:
                        k, v = rec[10:].strip().split(": ", 1)
                    except ValueError:
                        # bad PDB file
                        break
                if v.endswith(';'):
                    v = v[:-1]
                    continued = False
                elif rec == compnd_recs[-1]:
                    continued = False
                else:
                    continued = True
                    continue
                if k == "MOL_ID":
                    if compnd_chain_ids and description:
                        for chain_id in compnd_chain_ids:
                            chain_to_desc[chain_id] = (description, synonym)
                    compnd_chain_ids = None
                    description = ""
                elif k == "MOLECULE":
                    if v.startswith("PROTEIN (") and v.endswith(")"):
                        description = v[9:-1]
                    else:
                        description = v
                    synonym = False
                elif k == "SYNONYM":
                    if ',' not in v:
                        # not a long list of synonyms
                        description = v
                        synonym = True
                elif k == "CHAIN":
                    compnd_chain_ids = v.split(", ")
            if compnd_chain_ids and description:
                for chain_id in compnd_chain_ids:
                    chain_to_desc[chain_id] = (description, synonym)
        if chain_to_desc:
            from chimerax.pdb import process_chem_name
            for k, v in chain_to_desc.items():
                description, synonym = v
                chain_to_desc[k] = process_chem_name(description, probable_abbrs=synonym)
            chains = sorted(self.chains, key=lambda c: c.chain_id)
            for chain in chains:
                chain.description = chain_to_desc.get(chain.chain_id, None)

    def _report_chain_descriptions(self, session):
        chains = sorted(self.chains, key=lambda c: c.chain_id)
        if not chains:
            return
        from collections import OrderedDict
        descripts = OrderedDict()
        for chain in chains:
            description = chain.description if chain.description else "No description available"
            descripts.setdefault((description, chain.characters), []).append(chain)
        def chain_text(chain):
            return '<a title="Select chain" href="cxcmd:select %s">%s</a>' % (
               chain_res_range(chain), chain.chain_id)
        self._report_chain_summary(session, descripts, chain_text, False)

    def _report_ensemble_chain_descriptions(self, session, ensemble):
        from .molarray import AtomicStructures
        structs = AtomicStructures(ensemble)
        chains = sorted(structs.chains, key=lambda c: c.chain_id)
        if not chains:
            return
        from collections import OrderedDict
        descripts = OrderedDict()
        for chain in chains:
            description = chain.description if chain.description else "No description available"
            descripts.setdefault((description, chain.characters), []).append(chain)
        def chain_text(chain):
            return '<a title="Select chain" href="cxcmd:select %s">%s/%s</a>' % (
                chain_res_range(chain), chain.structure.id_string, chain.chain_id)
        self._report_chain_summary(session, descripts, chain_text, True)

    def _report_res_info(self, session):
        if hasattr(self, 'get_formatted_res_info'):
            res_info = self.get_formatted_res_info(standalone=True)
            if res_info:
                session.logger.info(res_info, is_html=True)

    def _report_chain_summary(self, session, descripts, chain_text, is_ensemble):
        def descript_text(description, chains):
            from html import escape
            return '<a title="Show sequence" href="cxcmd:sequence chain %s">%s</a>' % (
                ''.join(["#%s/%s" % (chain.structure.id_string, chain.chain_id)
                    for chain in chains]), escape(description))
        from chimerax.core.logger import html_table_params
        summary = '\n<table %s>\n' % html_table_params
        summary += '  <thead>\n'
        summary += '    <tr>\n'
        summary += '      <th colspan="2">Chain information for %s</th>\n' % (
            self.name if is_ensemble else self)
        summary += '    </tr>\n'
        summary += '    <tr>\n'
        summary += '      <th>Chain</th>\n'
        summary += '      <th>Description</th>\n'
        summary += '    </tr>\n'
        summary += '  </thead>\n'
        summary += '  <tbody>\n'
        for key, chains in descripts.items():
            description, characters = key
            summary += '    <tr>\n'
            summary += '      <td style="text-align:center">'
            summary += ' '.join([chain_text(chain) for chain in chains])
            summary += '      </td>'
            summary += '      <td>'
            summary += descript_text(description, chains)
            summary += '      </td>'
            summary += '    </tr>\n'
        summary += '  </tbody>\n'
        summary += '</table>'
        session.logger.info(summary, is_html=True)

    def _report_assemblies(self, session):
        if getattr(self, 'ignore_assemblies', False):
            return
        html = assembly_html_table(self)
        if html:
            session.logger.info(html, is_html=True)

def assembly_html_table(mol):
    '''HTML table listing assemblies using info from metadata instead of reparsing mmCIF file.'''
    from chimerax import mmcif
    sat = mmcif.get_mmcif_tables_from_metadata(mol, ['pdbx_struct_assembly'])[0]
    sagt = mmcif.get_mmcif_tables_from_metadata(mol, ['pdbx_struct_assembly_gen'])[0]
    if not sat or not sagt:
        return None

    try:
        sa = sat.fields(('id', 'details'))
        sag = sagt.mapping('assembly_id', 'oper_expression')
    except ValueError:
        return	None # Tables do not have required fields

    if len(sa) == 1 and sag.get(sa[0][0]) == '1':
        # Probably just have the identity assembly, so don't show table.
        # Should check that it is the identity operator and all
        # chains are transformed. Requires reading more tables.
        return

    lines = ['<table border=1 cellpadding=4 cellspacing=0 bgcolor="#f0f0f0">',
             '<tr><th colspan=2>%s mmCIF Assemblies' % mol.name]
    for id, details in sa:
        lines.append('<tr><td><a title="Generate assembly" href="cxcmd:sym #%s assembly %s ; view">%s</a><td>%s'
                     % (mol.id_string, id, id, details))
    lines.append('</table>')
    html = '\n'.join(lines)
    return html

def chain_res_range(chain):
    existing = chain.existing_residues
    if len(existing) == 1:
        return existing[0].string(style="command")
    first, last = existing[0], existing[-1]
    return "%s-%s" % (first.string(style="command"), last.string(residue_only=True, style="command")[1:])


# -----------------------------------------------------------------------------
# Before each redraw this singleton object gets a graphics update trigger and
# checks the C++ graphics changed flags for all structures, updating the graphics
# drawings for those structures if needed.  Also it updates the level of detail
# for atom spheres and bond cylinders.
#
class StructureGraphicsChangeManager:
    def __init__(self, session):
        self.session = session
        t = session.triggers
        self._handler = t.add_handler('graphics update', self._update_graphics_if_needed)
        self._structures = set()
        self._structures_array = None		# StructureDatas object
        self.num_atoms_shown = 0
        self.level_of_detail = LevelOfDetail()
        from chimerax.core.models import MODEL_DISPLAY_CHANGED
        self._display_handler = t.add_handler(MODEL_DISPLAY_CHANGED, self._model_display_changed)
        self._model_display_change = False

    def __del__(self):
        self.session.triggers.remove_handler(self._handler)
        self.session.triggers.remove_handler(self._display_handler)

    @property
    def structures(self):
        return self._structures
    
    def add_structure(self, s):
        self._structures.add(s)
        self._structures_array = None
        self.num_atoms_shown = 0	# Make sure new structure gets a level of detail update

    def remove_structure(self, s):
        self._structures.remove(s)
        self._structures_array = None

    def _model_display_changed(self, tname, model):
        if isinstance(model, Structure) or _has_structure_descendant(model):
            self._model_display_change = True

    def _update_graphics_if_needed(self, *_):
        s = self._array()
        gc = s._graphics_changeds	# Includes pseudobond group changes.
        if self._model_display_change or gc.any():
            # Update graphics for each changed structure
            for i in gc.nonzero()[0]:
                s[i].update_graphics_if_needed()

            # Update level of detail if number of atoms shown changed.
            if self._model_display_change or (gc & StructureData._SHAPE_CHANGE).any():
                n = sum(m.num_atoms_visible * m.num_displayed_positions
                        for m in s if m.visible)
                if n > 0 and n != self.num_atoms_shown:
                    self.num_atoms_shown = n
                    self.update_level_of_detail()

            self._model_display_change = False

            # Fire selection changed trigger.
            if (gc & StructureData._SELECT_CHANGE).any():
                self.session.selection.trigger_fire_needed = True
                # XXX: No data for now.  What should be passed?
        if self.session.selection.trigger_fire_needed:
            # Models can also set it
            self.session.selection.trigger_fire_needed = False
            from chimerax.core.selection import SELECTION_CHANGED
            self.session.triggers.activate_trigger(SELECTION_CHANGED, None)

    def update_level_of_detail(self):
        n = self.num_atoms_shown
        for m in self._structures:
            if m.display:
                m._update_level_of_detail(n)

    def set_ribbon_divisions(self, divisions):
        self.level_of_detail.ribbon_fixed_divisions = divisions
        self._update_ribbons()

    def _update_ribbons(self):
        for m in self._structures:
            m._graphics_changed |= m._RIBBON_CHANGE

    def _array(self):
        sa = self._structures_array
        if sa is None:
            from .molarray import StructureDatas, object_pointers
            self._structures_array = sa = StructureDatas(object_pointers(self._structures))
        return sa

    def set_quality(self, quality):
        lod = self.level_of_detail
        lod.quality = quality
        lod.atom_fixed_triangles = None
        lod.bond_fixed_triangles = None
        lod.ribbon_fixed_divisions = None
        self.update_level_of_detail()
        self._update_ribbons()

# -----------------------------------------------------------------------------
#
def structure_graphics_updater(session):
    gu = getattr(session, '_structure_graphics_updater', None)
    if gu is None:
        session._structure_graphics_updater = gu = StructureGraphicsChangeManager(session)
    return gu

# -----------------------------------------------------------------------------
#
def level_of_detail(session):
    gu = structure_graphics_updater(session)
    return gu.level_of_detail

# -----------------------------------------------------------------------------
#
class LevelOfDetail(State):

    def __init__(self, restore_data=None):
        # if restore_data is not None:
        #     self.quality = restore_data[0]
        # else:
        self.quality = 1

        # Number of triangles used for an atom sphere.
        self._atom_min_triangles = 10
        self._atom_max_triangles = 2000
        self._atom_default_triangles = 200
        self._atom_max_total_triangles = 5000000
        self._step_factor = 1.2
        self.atom_fixed_triangles = None	# If not None use fixed number of triangles
        self._sphere_geometries = {}	# Map ntri to (va,na,ta)

        # Number of triangles used for a bond cylinder.
        self._bond_min_triangles = 24
        self._bond_max_triangles = 160
        self._bond_default_triangles = 60
        self._bond_max_total_triangles = 5000000
        self.bond_fixed_triangles = None	# If not None use fixed number of triangles
        self._cylinder_geometries = {}	# Map ntri to (va,na,ta)

        # Number of bands between two residues along the length of a ribbon.
        self._ribbon_min_divisions = 2
        self._ribbon_max_divisions = 20
        self._ribbon_residue_count_best = 20000	# Use max divisions for fewer residues
        self.ribbon_fixed_divisions = None
        
    def take_snapshot(self, session, flags):
        return {'quality': self.quality,
                'version': 1}

    def _get_total_atom_triangles(self):
        return self._atom_max_total_triangles
    def _set_total_atom_triangles(self, ntri):
        self._atom_max_total_triangles = ntri
    total_atom_triangles = property(_get_total_atom_triangles, _set_total_atom_triangles)

    def _get_total_bond_triangles(self):
        return self._bond_max_total_triangles
    def _set_total_bond_triangles(self, ntri):
        self._bond_max_total_triangles = ntri
    total_bond_triangles = property(_get_total_bond_triangles, _set_total_bond_triangles)

    @staticmethod
    def restore_snapshot(session, data):
        lod = LevelOfDetail()
        lod.quality = data['quality']
        return lod

    def set_atom_sphere_geometry(self, drawing, natoms = None):
        if natoms == 0:
            return
        ntri = self.atom_sphere_triangles(natoms)
        ta = drawing.triangles
        if ta is None or len(ta) != ntri:
            # Update instanced sphere triangulation
            w = len(ta) if ta is not None else 0
            va, na, ta = self.sphere_geometry(ntri)
            drawing.set_geometry(va, na, ta)

    def sphere_geometry(self, ntri):
        # Cache sphere triangulations of different sizes.
        sg = self._sphere_geometries
        if not ntri in sg:
            from chimerax.geometry.sphere import sphere_triangulation
            va, ta = sphere_triangulation(ntri)
            sg[ntri] = (va,va,ta)
        return sg[ntri]

    def atom_sphere_triangles(self, natoms):
        aft = self.atom_fixed_triangles
        if aft is not None:
            ntri = aft
        elif natoms is None or natoms == 0:
            ntri = self._atom_default_triangles
        else:
            ntri = self.quality * self._atom_max_total_triangles // natoms
            nmin, nmax = self._atom_min_triangles, self._atom_max_triangles
            ntri = self.clamp_geometric(ntri, nmin, nmax)
        ntri = 2*(ntri//2)	# Require multiple of 2.
        return ntri

    def clamp_geometric(self, n, nmin, nmax):
        f = self._step_factor
        from math import log, pow
        n1 = int(nmin*pow(f,int(log(max(n,nmin)/nmin,f))))
        n2 = min(n1, nmax)
        n3 = max(n2, nmin)
        return n3

    def set_bond_cylinder_geometry(self, drawing, nbonds = None):
        if nbonds == 0:
            return
        ntri = self.bond_cylinder_triangles(nbonds)
        ta = drawing.triangles
        if ta is None or len(ta) != ntri//2:
            # Update instanced sphere triangulation
            w = len(ta) if ta is not None else 0
            va, na, ta = self.cylinder_geometry(div = ntri//4)
            drawing.set_geometry(va, na, ta)

    def cylinder_geometry(self, div):
        # Cache cylinder triangulations of different sizes.
        cg = self._cylinder_geometries
        if not div in cg:
            from chimerax import surface
            cg[div] = surface.cylinder_geometry(nc = div, caps = False, height = 0.5)
        return cg[div]

    def bond_cylinder_triangles(self, nbonds):
        bft = self.bond_fixed_triangles
        if bft is not None:
            ntri = bft
        elif nbonds is None or nbonds == 0:
            ntri = self._bond_default_triangles
        else:
            ntri = self.quality * self._bond_max_total_triangles // nbonds
            nmin, nmax = self._bond_min_triangles, self._bond_max_triangles
            ntri = self.clamp_geometric(ntri, nmin, nmax)
        ntri = 4*(ntri//4)	# Require multiple of 4
        return ntri

    def ribbon_divisions(self, num_residues):
        div = self.ribbon_fixed_divisions
        if div is not None:
            return div
        f = num_residues / self._ribbon_residue_count_best
        dmin, dmax = self._ribbon_min_divisions, self._ribbon_max_divisions
        div = int(self.quality * (dmax if f <= 1 else dmax / f))
        if div < dmin:
            div = dmin
        elif div > dmax:
            div = dmax
        return div
    
# -----------------------------------------------------------------------------
#
from chimerax.core.selection import SelectionPromotion
class PromoteAtomSelection(SelectionPromotion):
    def __init__(self, structure, level, atom_sel_mask, prev_atom_sel_mask, prev_bond_sel_mask):
        SelectionPromotion.__init__(self, level)
        self._structure = structure
        self._atom_sel_mask = atom_sel_mask
        self._prev_atom_sel_mask = prev_atom_sel_mask
        self._prev_bond_sel_mask = prev_bond_sel_mask
    def promote(self):
        s = self._structure
        if s.deleted:
            return
        atoms = s.atoms
        atoms.selected = asel = self._atom_sel_mask
        atoms[asel].intra_bonds.selected = True
    def demote(self):
        s = self._structure
        if s.deleted:
            return
        s.atoms.selected = self._prev_atom_sel_mask
        s.bonds.selected = self._prev_bond_sel_mask

# -----------------------------------------------------------------------------
#
class PickedAtom(Pick):
    def __init__(self, atom, distance):
        Pick.__init__(self, distance)
        self.atom = atom
    def description(self):
        return str(self.atom)
    def specifier(self):
        return self.atom.string(style='command')
    @property
    def residue(self):
        return self.atom.residue
    def select(self, mode = 'add'):
        select_atom(self.atom, mode)
    def drawing(self):
        return self.atom.structure
    
# -----------------------------------------------------------------------------
#
def select_atom(a, mode = 'add'):
    if mode == 'add':
        s = True
    elif mode == 'subtract':
        s = False
    elif mode == 'toggle':
        s = not a.selected
    a.selected = s

# -----------------------------------------------------------------------------
#
class PickedAtoms(Pick):
    def __init__(self, atoms):
        Pick.__init__(self)
        self.atoms = atoms
    def description(self):
        return '%d atoms' % len(self.atoms)
    @property
    def residue(self):
        rs = self.atoms.unique_residues
        if len(rs) == 1:
            for res in residues:
                return res
        return None
    def select(self, mode = 'add'):
        select_atoms(self.atoms, mode)

# -----------------------------------------------------------------------------
#
def select_atoms(a, mode = 'add'):
    if mode == 'add':
        s = True
    elif mode == 'subtract':
        s = False
    elif mode == 'toggle':
        from numpy import logical_not
        s = logical_not(a.selected)
    a.selected = s

# -----------------------------------------------------------------------------
# Handles bonds and pseudobonds.
#
def _bond_intercept(bonds, mxyz1, mxyz2, scene_coordinates = False):

    bshown = bonds.showns
    bs = bonds.filter(bshown)
    a1, a2 = bs.atoms
    cxyz1, cxyz2 = (a1.scene_coords, a2.scene_coords) if scene_coordinates else (a1.coords, a2.coords)
    r = bs.radii

    # Check for atom sphere intercept
    from chimerax import geometry
    f, bnum = geometry.closest_cylinder_intercept(cxyz1, cxyz2, r, mxyz1, mxyz2)

    if f is None:
        return None, None

    # Remap index to include undisplayed positions
    bnum = bshown.nonzero()[0][bnum]

    return bonds[bnum], f

# -----------------------------------------------------------------------------
#
def _bonds_planes_pick(drawing, planes):
    if drawing is None or not drawing.display:
        return None

    hb_xyz = drawing.positions.array()[:,:,3]	# Half-bond centers
    n = len(hb_xyz)//2
    xyz = 0.5*(hb_xyz[:n] + hb_xyz[n:])	# Bond centers
    from chimerax import geometry
    pmask = geometry.points_within_planes(xyz, planes)
    return pmask

# -----------------------------------------------------------------------------
#
class PickedBond(Pick):
    def __init__(self, bond, distance):
        Pick.__init__(self, distance)
        self.bond = bond
    def description(self):
        dist_fmt = self.bond.session.pb_dist_monitor.distance_format
        return str(self.bond) + " " + dist_fmt % self.bond.length
    @property
    def residue(self):
        a1, a2 = self.bond.atoms
        if a1.residue == a2.residue:
            return a1.residue
        return None
    def select(self, mode = 'add'):
        select_bond(self.bond, mode)
    def drawing(self):
        return self.bond.structure

# -----------------------------------------------------------------------------
#
def select_bond(b, mode = 'add'):
    if mode == 'add':
        s = True
    elif mode == 'subtract':
        s = False
    elif mode == 'toggle':
        s = not b.selected
    b.selected = s

# -----------------------------------------------------------------------------
#
class PickedBonds(Pick):
    def __init__(self, bonds):
        Pick.__init__(self)
        self.bonds = bonds
    def description(self):
        return '%d bonds' % len(self.bonds)
    def select(self, mode = 'add'):
        select_bonds(self.bonds, mode)

# -----------------------------------------------------------------------------
#
def select_bonds(b, mode = 'add'):
    if mode == 'add':
        s = True
    elif mode == 'subtract':
        s = False
    elif mode == 'toggle':
        from numpy import logical_not
        s = logical_not(b.selected)
    b.selected = s

# -----------------------------------------------------------------------------
#
class PickedPseudobond(Pick):
    def __init__(self, pbond, distance):
        Pick.__init__(self, distance)
        self.pbond = pbond
    def description(self):
        dist_fmt = self.pbond.session.pb_dist_monitor.distance_format
        return str(self.pbond) + " " + dist_fmt % self.pbond.length
    @property
    def residue(self):
        a1, a2 = self.pbond.atoms
        if a1.residue == a2.residue:
            return a1.residue
        return None
    def select(self, mode = 'add'):
        select_bond(self.pbond, mode)
        pbg = self.pbond.group
        pbg._graphics_changed |= pbg._SELECT_CHANGE

# -----------------------------------------------------------------------------
#
class PickedPseudobonds(Pick):
    def __init__(self, pbonds):
        Pick.__init__(self)
        self.pseudobonds = pbonds
    def description(self):
        return '%d pseudobonds' % len(self.pseudobonds)
    def select(self, mode = 'add'):
        select_bonds(self.pseudobonds, mode)

# -----------------------------------------------------------------------------
#
class PickedResidue(Pick):
    def __init__(self, residue, distance):
        Pick.__init__(self, distance)
        self.residue = residue
    def description(self):
        return str(self.residue)
    def specifier(self):
        return self.residue.string(style='command')
    def select(self, mode = 'add'):
        a = self.residue.atoms
        if mode == 'add':
            a.selected = True
        elif mode == 'subtract':
            a.selected = False
        elif mode == 'toggle':
            a.selected = not a.selected.any()
    def drawing(self):
        return self.residue.structure

# -----------------------------------------------------------------------------
#
class PickedResidues(Pick):
    def __init__(self, residues):
        Pick.__init__(self)
        self.residues = residues
    def description(self):
        return '%d residues' % len(self.residues)
    @property
    def residue(self):
        if len(self.residues) == 1:
            for res in self.residues:
                return res
        return None
    def select(self, mode = 'add'):
        select_atoms(self.residues.atoms, mode)

# -----------------------------------------------------------------------------
# Return 4x4 matrices taking one prototype cylinder to each bond location.
#
def _bond_cylinder_placements(axyz0, axyz1, radii):

  n = len(axyz0)
  from numpy import empty, float32
  p = empty((n,4,4), float32)

  from chimerax.geometry import cylinder_rotations
  cylinder_rotations(axyz0, axyz1, radii, p)

  p[:,3,:3] = 0.5*(axyz0 + axyz1)

  from chimerax.geometry import Places
  pl = Places(opengl_array = p)
  return pl

# -----------------------------------------------------------------------------
# Return 4x4 matrices taking two prototype cylinders to each bond location.
#
def _halfbond_cylinder_placements(axyz0, axyz1, radii, parray = None):

  n = len(axyz0)
  if parray is None or len(parray) != 2*n:
      from numpy import empty, float32
      p = empty((2*n,4,4), float32)
  else:
      p = parray

  from chimerax.geometry import half_cylinder_rotations
  half_cylinder_rotations(axyz0, axyz1, radii, p)

  from chimerax.geometry import Places
  pl = Places(opengl_array = p)

  return pl

# -----------------------------------------------------------------------------
# Return height, radius, rotation, and translation for each halfbond cylinder.
# Each row is [height, radius, *rotationAxis, rotationAngle, *translation]
#
def _halfbond_cylinder_x3d(axyz0, axyz1, radii):

  n = len(axyz0)
  from numpy import empty, float32
  ci = empty((2 * n, 9), float32)

  from chimerax.geometry import cylinder_rotations_x3d
  cylinder_rotations_x3d(axyz0, axyz1, radii, ci[:n])
  ci[n:, :] = ci[:n, :]

  # Translations
  ci[:n, 6:9] = 0.75 * axyz0 + 0.25 * axyz1
  ci[n:, 6:9] = 0.25 * axyz0 + 0.75 * axyz1

  return ci

# -----------------------------------------------------------------------------
# Display mask for 2 cylinders representing each bond.
#
def _shown_bond_cylinders(bonds):
    sb = bonds.showns
    import numpy
    sb2 = numpy.concatenate((sb,sb))
    return sb2

# -----------------------------------------------------------------------------
# Bond is selected if both atoms are selected.
#
def _selected_bond_cylinders(bonds):
    if bonds.num_selected > 0:
        bsel = bonds.selected
        from numpy import concatenate
        sel = concatenate((bsel,bsel))
    else:
        sel = None
    return sel

# -----------------------------------------------------------------------------
#
def _has_structure_descendant(model):
    for c in model.child_models():
        if c.display and (isinstance(c, Structure) or _has_structure_descendant(c)):
            return True
    return False

# -----------------------------------------------------------------------------
#
def all_atomic_structures(session):
    '''List of all :class:`.AtomicStructure` objects.'''
    return [m for m in session.models.list() if isinstance(m,AtomicStructure)]

# -----------------------------------------------------------------------------
#
def all_structures(session, atomic_only=False):
    '''List of all :class:`.Structure` objects.'''
    return [m for m in session.models.list() if isinstance(m,Structure)]

# -----------------------------------------------------------------------------
#
def all_atoms(session, atomic_only=False):
    '''All atoms in all structures as an :class:`.Atoms` collection.'''
    structures = all_structures(session, atomic_only=atomic_only)
    from .molarray import concatenate, Atoms
    atoms = concatenate([m.atoms for m in structures], Atoms)
    return atoms

# -----------------------------------------------------------------------------
#
def all_bonds(session, atomic_only=False):
    '''All bonds in all structures as an :class:`.Bonds` collection.'''
    structures = all_structures(session, atomic_only=atomic_only)
    from .molarray import concatenate, Bonds
    bonds = concatenate([m.bonds for m in structures], Bonds)
    return bonds

# -----------------------------------------------------------------------------
#
def all_residues(session, atomic_only=False):
    '''All residues in all structures as a :class:`.Residues` collection.'''
    structures = all_structures(session, atomic_only=atomic_only)
    from .molarray import concatenate, Residues
    residues = concatenate([m.residues for m in structures], Residues)
    return residues

# -----------------------------------------------------------------------------
#
def is_informative_name(name):
    '''Does the string 'name' seem like it would actually be an informative name for the structure'''
    nm = name.strip().lower()
    if "unknown" in nm:
        return False

    for c in nm:
        if c.isalnum():
            return True
    return False

# -----------------------------------------------------------------------------
#
def structure_atoms(structures):
    '''Return all atoms in specified atomic structures as an :class:`.Atoms` collection.'''
    from .molarray import concatenate, Atoms
    atoms = concatenate([m.atoms for m in structures], Atoms)
    return atoms

# -----------------------------------------------------------------------------
#
def selected_atoms(session):
    '''All selected atoms in all structures as an :class:`.Atoms` collection.'''
    alist = []
    for m in session.models.list(type = Structure):
        alist.extend(m.selected_items('atoms'))
    from .molarray import concatenate, Atoms
    atoms = concatenate(alist, Atoms)
    return atoms

# -----------------------------------------------------------------------------
#
def selected_bonds(session, *, intra_residue=True, inter_residue=True):
    '''All selected bonds in all structures as a :class:`.Bonds` collection.'''
    blist = []
    for m in session.models.list(type = Structure):
        for b in m.selected_items('bonds'):
            if inter_residue and intra_residue:
                blist.append(b)
                continue
            import numpy
            atoms1, atoms2 = b.atoms
            # "atoms1.residues == atoms2.residues" returns a scalar boolean, so...
            is_intra = atoms1.residues.pointers == atoms2.residues.pointers
            if intra_residue:
                blist.append(b.filter(is_intra))
            if inter_residue:
                blist.append(b.filter(numpy.logical_not(is_intra)))
    from .molarray import concatenate, Bonds
    bonds = concatenate(blist, Bonds)
    return bonds

# -----------------------------------------------------------------------------
#
def selected_residues(session):
    '''All selected residues in all structures as an :class:`.Residues` collection.'''
    from .molarray import concatenate, Atoms
    sel_atoms = concatenate((selected_atoms(session),)
        + selected_bonds(session, inter_residue=False).atoms, Atoms)
    return sel_atoms.residues.unique()

# -----------------------------------------------------------------------------
#
def structure_residues(structures):
    '''Return all residues in specified atomic structures as an :class:`.Atoms` collection.'''
    from .molarray import Residues
    res = Residues()
    for m in structures:
        res = res | m.residues
    return res

def _residue_mouse_hover(pick, log):
    res = getattr(pick, 'residue', None)
    if res is None:
        return
    from .molobject import Residue
    if isinstance(res, Residue):
        chain = res.chain
        if chain and chain.description:
            log.status("chain %s: %s" % (chain.chain_id, chain.description))
        elif res.name in getattr(res.structure, "_hetnam_descriptions", {}):
            log.status(res.structure._hetnam_descriptions[res.name])
            
def _register_hover_trigger(session):
    if not hasattr(session, '_residue_hover_handler') and session.ui.is_gui:
        def res_hover(tname, pick, session=session):
            _residue_mouse_hover(pick, session.logger)
        session._residue_hover_handler = session.triggers.add_handler('mouse hover', res_hover)
<|MERGE_RESOLUTION|>--- conflicted
+++ resolved
@@ -704,24 +704,17 @@
             if bonds.num_selected > 0:
                 return [bonds.filter(bonds.selected)]
         elif itype == 'residues':
-<<<<<<< HEAD
-=======
             from .molarray import concatenate, Atoms
->>>>>>> 5ada46aa
             atoms, bonds = self.atoms, self.bonds
             sel_atoms = []
             if atoms.num_selected > 0:
                 sel_atoms.append(atoms.filter(atoms.selected))
             if bonds.num_selected > 0:
-<<<<<<< HEAD
-                 sel_atoms.extend(bonds.filter(bonds.selected).atoms)
-=======
                 sel_bonds = bonds.filter(bonds.selected)
                 import numpy
                 atoms1, atoms2 = sel_bonds.atoms
                 is_intra = numpy.equal(atoms1.residues, atoms2.residues)
                 sel_atoms.extend(sel_bonds.filter(is_intra).atoms)
->>>>>>> 5ada46aa
             if sel_atoms:
                 from . import concatenate
                 return [concatenate(sel_atoms, remove_duplicates=True).unique_residues]
