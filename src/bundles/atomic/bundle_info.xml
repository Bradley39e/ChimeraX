<!-- Edit bundle_info.xml.in, not bundle_info.xml; then run make_selectors.py  -->
<BundleInfo name="ChimeraX-Atomic" version="1.10.5"
            package="chimerax.atomic"
            purePython="false"
            customInit="true"
            minSessionVersion="1" maxSessionVersion="1">

  <Author>UCSF RBVI</Author>
  <Email>chimerax@cgl.ucsf.edu</Email>
  <URL>https://www.rbvi.ucsf.edu/chimerax/</URL>

  <Synopsis>Atomic-structure functionality</Synopsis>
  <Description>Python support for handling atomic structures</Description>

  <Categories>
    <Category name="Structure Analysis"/>
    <Category name="Structure Editing"/>
  </Categories>

  <ExtraFiles>
    <ExtraFile source="atomic_cpp/cymol.pyx">cymol.pyx</ExtraFile>
    <ExtraFile source="atomic_cpp/cytmpl.pyx">cytmpl.pyx</ExtraFile>
  </ExtraFiles>

  <CLibrary name="molc" usesNumpy="true">
    <SourceFile>atomic_cpp/molc.cpp</SourceFile>
    <Library>atomstruct</Library>
    <Library>element</Library>
    <Library>pyinstance</Library>
    <Library>arrays</Library>
  </CLibrary>

  <CModule name="cymol" usesNumpy="true">
    <SourceFile>atomic_cpp/cymol.pyx</SourceFile>
    <Library>atomstruct</Library>
    <Library>element</Library>
  </CModule>

  <CModule name="cytmpl" usesNumpy="true">
    <SourceFile>atomic_cpp/cytmpl.pyx</SourceFile>
    <Library>atomstruct</Library>
    <Library>element</Library>
  </CModule>

  <CModule name="_ribbons" usesNumpy="true">
    <SourceFile>ribbon_cpp/normals.cpp</SourceFile>
    <SourceFile>ribbon_cpp/parse.cpp</SourceFile>
    <SourceFile>ribbon_cpp/ribbons.cpp</SourceFile>
    <SourceFile>ribbon_cpp/spline.cpp</SourceFile>
    <SourceFile>ribbon_cpp/xsection.cpp</SourceFile>
    <Library>atomstruct</Library>
    <Library>arrays</Library>
  </CModule>

  <!-- Edit bundle_info.xml.in, not bundle_info.xml; then run make_selectors.py  -->
  <Dependencies>
    <Dependency name="ChimeraX-Core" version="~=1.0"/>
<<<<<<< HEAD
    <Dependency name="ChimeraX-AtomicLibrary" build="true" version="~=1.1.1,~=1.2"/>
=======
    <Dependency name="ChimeraX-AtomicLibrary" build="true" version="~=1.1,>=1.1.1"/>
>>>>>>> 1ac0f20f
    <Dependency name="ChimeraX-ConnectStructure" version="~=2.0"/>
    <Dependency name="ChimeraX-Geometry" build="true" version="~=1.0"/>
    <Dependency name="ChimeraX-Graphics" build="true" version="~=1.0"/>
    <Dependency name="ChimeraX-mmCIF" version="~=2.0"/>
    <Dependency name="ChimeraX-Nucleotides" version="~=2.0"/>
    <Dependency name="ChimeraX-PDB" version="~=2.0"/>
    <Dependency name="ChimeraX-Arrays" build="true" version="~=1.0"/>
  </Dependencies>

  <Managers>
    <Manager name="sequence features" autostart="false"/>
  </Managers>

  <Providers manager="presets">
    <Provider category="Initial Styles" name="Original Look"
              order="0"/>
    <Provider category="Initial Styles" name="Sticks"
              order="1"/>
    <Provider category="Initial Styles" name="Cartoon"
              order="2"/>
    <Provider category="Initial Styles" name="Space-Filling (chain colors)"
              order="3"/>
    <Provider category="Initial Styles" name="Space-Filling (single color)"
              order="4"/>
  </Providers>

  <Classifiers>
        <ChimeraXClassifier>ChimeraX :: Selector :: C1 :: sp-hybridized carbon bonded to 2 other atoms</ChimeraXClassifier>
    <ChimeraXClassifier>ChimeraX :: Selector :: C1- :: sp-hybridized carbon bonded to 1 other atom</ChimeraXClassifier>
    <ChimeraXClassifier>ChimeraX :: Selector :: C2 :: sp2-hybridized carbon</ChimeraXClassifier>
    <ChimeraXClassifier>ChimeraX :: Selector :: C3 :: sp3-hybridized carbon</ChimeraXClassifier>
    <ChimeraXClassifier>ChimeraX :: Selector :: Cac :: carboxylate carbon</ChimeraXClassifier>
    <ChimeraXClassifier>ChimeraX :: Selector :: Car :: aromatic carbon</ChimeraXClassifier>
    <ChimeraXClassifier>ChimeraX :: Selector :: D :: other deuterium</ChimeraXClassifier>
    <ChimeraXClassifier>ChimeraX :: Selector :: DC :: deuterium bonded to carbon</ChimeraXClassifier>
    <ChimeraXClassifier>ChimeraX :: Selector :: H :: H (element)</ChimeraXClassifier>
    <ChimeraXClassifier>ChimeraX :: Selector :: HC :: hydrogen bonded to carbon</ChimeraXClassifier>
    <ChimeraXClassifier>ChimeraX :: Selector :: N1 :: sp-hybridized nitrogen bonded to 1 other atom</ChimeraXClassifier>
    <ChimeraXClassifier>ChimeraX :: Selector :: N1+ :: sp-hybridized nitrogen bonded to 2 other atoms</ChimeraXClassifier>
    <ChimeraXClassifier>ChimeraX :: Selector :: N2 :: sp2-hybridized nitrogen, double bonded</ChimeraXClassifier>
    <ChimeraXClassifier>ChimeraX :: Selector :: N2+ :: sp2-hybridized nitrogen, double bonded, formal positive charge</ChimeraXClassifier>
    <ChimeraXClassifier>ChimeraX :: Selector :: N3 :: sp3-hybridized nitrogen, neutral</ChimeraXClassifier>
    <ChimeraXClassifier>ChimeraX :: Selector :: N3+ :: sp3-hybridized nitrogen, formal positive charge</ChimeraXClassifier>
    <ChimeraXClassifier>ChimeraX :: Selector :: Ng+ :: guanidinium/amidinium nitrogen, partial positive charge</ChimeraXClassifier>
    <ChimeraXClassifier>ChimeraX :: Selector :: Npl :: sp2-hybridized nitrogen, not double bonded</ChimeraXClassifier>
    <ChimeraXClassifier>ChimeraX :: Selector :: Ntr :: nitro nitrogen</ChimeraXClassifier>
    <ChimeraXClassifier>ChimeraX :: Selector :: O1 :: sp-hybridized oxygen</ChimeraXClassifier>
    <ChimeraXClassifier>ChimeraX :: Selector :: O1+ :: sp-hybridized oxygen, formal positive charge</ChimeraXClassifier>
    <ChimeraXClassifier>ChimeraX :: Selector :: O2 :: sp2-hybridized oxygen</ChimeraXClassifier>
    <ChimeraXClassifier>ChimeraX :: Selector :: O2- :: carboxylate oxygen sharing formal negative charge; nitro group oxygen</ChimeraXClassifier>
    <ChimeraXClassifier>ChimeraX :: Selector :: O3 :: sp3-hybridized oxygen</ChimeraXClassifier>
    <ChimeraXClassifier>ChimeraX :: Selector :: O3- :: phosphate or sulfate oxygen sharing formal negative charge</ChimeraXClassifier>
    <ChimeraXClassifier>ChimeraX :: Selector :: Oar :: aromatic oxygen</ChimeraXClassifier>
    <ChimeraXClassifier>ChimeraX :: Selector :: Oar+ :: aromatic oxygen, formal positive charge</ChimeraXClassifier>
    <ChimeraXClassifier>ChimeraX :: Selector :: P3+ :: sp3-hybridized phosphorus, formal positive charge</ChimeraXClassifier>
    <ChimeraXClassifier>ChimeraX :: Selector :: Pac :: phosphate phosphorus</ChimeraXClassifier>
    <ChimeraXClassifier>ChimeraX :: Selector :: Pox :: P-oxide phosphorus</ChimeraXClassifier>
    <ChimeraXClassifier>ChimeraX :: Selector :: S2 :: sp2-hybridized sulfur</ChimeraXClassifier>
    <ChimeraXClassifier>ChimeraX :: Selector :: S3 :: sp3-hybridized sulfur, neutral</ChimeraXClassifier>
    <ChimeraXClassifier>ChimeraX :: Selector :: S3+ :: sp3-hybridized sulfur, formal positive charge</ChimeraXClassifier>
    <ChimeraXClassifier>ChimeraX :: Selector :: S3- :: thiophosphate sulfur, sharing formal negative charge</ChimeraXClassifier>
    <ChimeraXClassifier>ChimeraX :: Selector :: Sac :: sulfate, sulfonate, or sulfamate sulfur</ChimeraXClassifier>
    <ChimeraXClassifier>ChimeraX :: Selector :: Sar :: aromatic sulfur</ChimeraXClassifier>
    <ChimeraXClassifier>ChimeraX :: Selector :: Son :: sulfone sulfur</ChimeraXClassifier>
    <ChimeraXClassifier>ChimeraX :: Selector :: Sxd :: sulfoxide sulfur</ChimeraXClassifier>
    <ChimeraXClassifier>ChimeraX :: Selector :: He :: He (element)</ChimeraXClassifier>
    <ChimeraXClassifier>ChimeraX :: Selector :: Li :: Li (element)</ChimeraXClassifier>
    <ChimeraXClassifier>ChimeraX :: Selector :: Be :: Be (element)</ChimeraXClassifier>
    <ChimeraXClassifier>ChimeraX :: Selector :: B :: B (element)</ChimeraXClassifier>
    <ChimeraXClassifier>ChimeraX :: Selector :: C :: C (element)</ChimeraXClassifier>
    <ChimeraXClassifier>ChimeraX :: Selector :: N :: N (element)</ChimeraXClassifier>
    <ChimeraXClassifier>ChimeraX :: Selector :: O :: O (element)</ChimeraXClassifier>
    <ChimeraXClassifier>ChimeraX :: Selector :: F :: F (element)</ChimeraXClassifier>
    <ChimeraXClassifier>ChimeraX :: Selector :: Ne :: Ne (element)</ChimeraXClassifier>
    <ChimeraXClassifier>ChimeraX :: Selector :: Na :: Na (element)</ChimeraXClassifier>
    <ChimeraXClassifier>ChimeraX :: Selector :: Mg :: Mg (element)</ChimeraXClassifier>
    <ChimeraXClassifier>ChimeraX :: Selector :: Al :: Al (element)</ChimeraXClassifier>
    <ChimeraXClassifier>ChimeraX :: Selector :: Si :: Si (element)</ChimeraXClassifier>
    <ChimeraXClassifier>ChimeraX :: Selector :: P :: P (element)</ChimeraXClassifier>
    <ChimeraXClassifier>ChimeraX :: Selector :: S :: S (element)</ChimeraXClassifier>
    <ChimeraXClassifier>ChimeraX :: Selector :: Cl :: Cl (element)</ChimeraXClassifier>
    <ChimeraXClassifier>ChimeraX :: Selector :: Ar :: Ar (element)</ChimeraXClassifier>
    <ChimeraXClassifier>ChimeraX :: Selector :: K :: K (element)</ChimeraXClassifier>
    <ChimeraXClassifier>ChimeraX :: Selector :: Ca :: Ca (element)</ChimeraXClassifier>
    <ChimeraXClassifier>ChimeraX :: Selector :: Sc :: Sc (element)</ChimeraXClassifier>
    <ChimeraXClassifier>ChimeraX :: Selector :: Ti :: Ti (element)</ChimeraXClassifier>
    <ChimeraXClassifier>ChimeraX :: Selector :: V :: V (element)</ChimeraXClassifier>
    <ChimeraXClassifier>ChimeraX :: Selector :: Cr :: Cr (element)</ChimeraXClassifier>
    <ChimeraXClassifier>ChimeraX :: Selector :: Mn :: Mn (element)</ChimeraXClassifier>
    <ChimeraXClassifier>ChimeraX :: Selector :: Fe :: Fe (element)</ChimeraXClassifier>
    <ChimeraXClassifier>ChimeraX :: Selector :: Co :: Co (element)</ChimeraXClassifier>
    <ChimeraXClassifier>ChimeraX :: Selector :: Ni :: Ni (element)</ChimeraXClassifier>
    <ChimeraXClassifier>ChimeraX :: Selector :: Cu :: Cu (element)</ChimeraXClassifier>
    <ChimeraXClassifier>ChimeraX :: Selector :: Zn :: Zn (element)</ChimeraXClassifier>
    <ChimeraXClassifier>ChimeraX :: Selector :: Ga :: Ga (element)</ChimeraXClassifier>
    <ChimeraXClassifier>ChimeraX :: Selector :: Ge :: Ge (element)</ChimeraXClassifier>
    <ChimeraXClassifier>ChimeraX :: Selector :: As :: As (element)</ChimeraXClassifier>
    <ChimeraXClassifier>ChimeraX :: Selector :: Se :: Se (element)</ChimeraXClassifier>
    <ChimeraXClassifier>ChimeraX :: Selector :: Br :: Br (element)</ChimeraXClassifier>
    <ChimeraXClassifier>ChimeraX :: Selector :: Kr :: Kr (element)</ChimeraXClassifier>
    <ChimeraXClassifier>ChimeraX :: Selector :: Rb :: Rb (element)</ChimeraXClassifier>
    <ChimeraXClassifier>ChimeraX :: Selector :: Sr :: Sr (element)</ChimeraXClassifier>
    <ChimeraXClassifier>ChimeraX :: Selector :: Y :: Y (element)</ChimeraXClassifier>
    <ChimeraXClassifier>ChimeraX :: Selector :: Zr :: Zr (element)</ChimeraXClassifier>
    <ChimeraXClassifier>ChimeraX :: Selector :: Nb :: Nb (element)</ChimeraXClassifier>
    <ChimeraXClassifier>ChimeraX :: Selector :: Mo :: Mo (element)</ChimeraXClassifier>
    <ChimeraXClassifier>ChimeraX :: Selector :: Tc :: Tc (element)</ChimeraXClassifier>
    <ChimeraXClassifier>ChimeraX :: Selector :: Ru :: Ru (element)</ChimeraXClassifier>
    <ChimeraXClassifier>ChimeraX :: Selector :: Rh :: Rh (element)</ChimeraXClassifier>
    <ChimeraXClassifier>ChimeraX :: Selector :: Pd :: Pd (element)</ChimeraXClassifier>
    <ChimeraXClassifier>ChimeraX :: Selector :: Ag :: Ag (element)</ChimeraXClassifier>
    <ChimeraXClassifier>ChimeraX :: Selector :: Cd :: Cd (element)</ChimeraXClassifier>
    <ChimeraXClassifier>ChimeraX :: Selector :: In :: In (element)</ChimeraXClassifier>
    <ChimeraXClassifier>ChimeraX :: Selector :: Sn :: Sn (element)</ChimeraXClassifier>
    <ChimeraXClassifier>ChimeraX :: Selector :: Sb :: Sb (element)</ChimeraXClassifier>
    <ChimeraXClassifier>ChimeraX :: Selector :: Te :: Te (element)</ChimeraXClassifier>
    <ChimeraXClassifier>ChimeraX :: Selector :: I :: I (element)</ChimeraXClassifier>
    <ChimeraXClassifier>ChimeraX :: Selector :: Xe :: Xe (element)</ChimeraXClassifier>
    <ChimeraXClassifier>ChimeraX :: Selector :: Cs :: Cs (element)</ChimeraXClassifier>
    <ChimeraXClassifier>ChimeraX :: Selector :: Ba :: Ba (element)</ChimeraXClassifier>
    <ChimeraXClassifier>ChimeraX :: Selector :: La :: La (element)</ChimeraXClassifier>
    <ChimeraXClassifier>ChimeraX :: Selector :: Ce :: Ce (element)</ChimeraXClassifier>
    <ChimeraXClassifier>ChimeraX :: Selector :: Pr :: Pr (element)</ChimeraXClassifier>
    <ChimeraXClassifier>ChimeraX :: Selector :: Nd :: Nd (element)</ChimeraXClassifier>
    <ChimeraXClassifier>ChimeraX :: Selector :: Pm :: Pm (element)</ChimeraXClassifier>
    <ChimeraXClassifier>ChimeraX :: Selector :: Sm :: Sm (element)</ChimeraXClassifier>
    <ChimeraXClassifier>ChimeraX :: Selector :: Eu :: Eu (element)</ChimeraXClassifier>
    <ChimeraXClassifier>ChimeraX :: Selector :: Gd :: Gd (element)</ChimeraXClassifier>
    <ChimeraXClassifier>ChimeraX :: Selector :: Tb :: Tb (element)</ChimeraXClassifier>
    <ChimeraXClassifier>ChimeraX :: Selector :: Dy :: Dy (element)</ChimeraXClassifier>
    <ChimeraXClassifier>ChimeraX :: Selector :: Ho :: Ho (element)</ChimeraXClassifier>
    <ChimeraXClassifier>ChimeraX :: Selector :: Er :: Er (element)</ChimeraXClassifier>
    <ChimeraXClassifier>ChimeraX :: Selector :: Tm :: Tm (element)</ChimeraXClassifier>
    <ChimeraXClassifier>ChimeraX :: Selector :: Yb :: Yb (element)</ChimeraXClassifier>
    <ChimeraXClassifier>ChimeraX :: Selector :: Lu :: Lu (element)</ChimeraXClassifier>
    <ChimeraXClassifier>ChimeraX :: Selector :: Hf :: Hf (element)</ChimeraXClassifier>
    <ChimeraXClassifier>ChimeraX :: Selector :: Ta :: Ta (element)</ChimeraXClassifier>
    <ChimeraXClassifier>ChimeraX :: Selector :: W :: W (element)</ChimeraXClassifier>
    <ChimeraXClassifier>ChimeraX :: Selector :: Re :: Re (element)</ChimeraXClassifier>
    <ChimeraXClassifier>ChimeraX :: Selector :: Os :: Os (element)</ChimeraXClassifier>
    <ChimeraXClassifier>ChimeraX :: Selector :: Ir :: Ir (element)</ChimeraXClassifier>
    <ChimeraXClassifier>ChimeraX :: Selector :: Pt :: Pt (element)</ChimeraXClassifier>
    <ChimeraXClassifier>ChimeraX :: Selector :: Au :: Au (element)</ChimeraXClassifier>
    <ChimeraXClassifier>ChimeraX :: Selector :: Hg :: Hg (element)</ChimeraXClassifier>
    <ChimeraXClassifier>ChimeraX :: Selector :: Tl :: Tl (element)</ChimeraXClassifier>
    <ChimeraXClassifier>ChimeraX :: Selector :: Pb :: Pb (element)</ChimeraXClassifier>
    <ChimeraXClassifier>ChimeraX :: Selector :: Bi :: Bi (element)</ChimeraXClassifier>
    <ChimeraXClassifier>ChimeraX :: Selector :: Po :: Po (element)</ChimeraXClassifier>
    <ChimeraXClassifier>ChimeraX :: Selector :: At :: At (element)</ChimeraXClassifier>
    <ChimeraXClassifier>ChimeraX :: Selector :: Rn :: Rn (element)</ChimeraXClassifier>
    <ChimeraXClassifier>ChimeraX :: Selector :: Fr :: Fr (element)</ChimeraXClassifier>
    <ChimeraXClassifier>ChimeraX :: Selector :: Ra :: Ra (element)</ChimeraXClassifier>
    <ChimeraXClassifier>ChimeraX :: Selector :: Ac :: Ac (element)</ChimeraXClassifier>
    <ChimeraXClassifier>ChimeraX :: Selector :: Th :: Th (element)</ChimeraXClassifier>
    <ChimeraXClassifier>ChimeraX :: Selector :: Pa :: Pa (element)</ChimeraXClassifier>
    <ChimeraXClassifier>ChimeraX :: Selector :: U :: U (element)</ChimeraXClassifier>
    <ChimeraXClassifier>ChimeraX :: Selector :: Np :: Np (element)</ChimeraXClassifier>
    <ChimeraXClassifier>ChimeraX :: Selector :: Pu :: Pu (element)</ChimeraXClassifier>
    <ChimeraXClassifier>ChimeraX :: Selector :: Am :: Am (element)</ChimeraXClassifier>
    <ChimeraXClassifier>ChimeraX :: Selector :: Cm :: Cm (element)</ChimeraXClassifier>
    <ChimeraXClassifier>ChimeraX :: Selector :: Bk :: Bk (element)</ChimeraXClassifier>
    <ChimeraXClassifier>ChimeraX :: Selector :: Cf :: Cf (element)</ChimeraXClassifier>
    <ChimeraXClassifier>ChimeraX :: Selector :: Es :: Es (element)</ChimeraXClassifier>
    <ChimeraXClassifier>ChimeraX :: Selector :: Fm :: Fm (element)</ChimeraXClassifier>
    <ChimeraXClassifier>ChimeraX :: Selector :: Md :: Md (element)</ChimeraXClassifier>
    <ChimeraXClassifier>ChimeraX :: Selector :: No :: No (element)</ChimeraXClassifier>
    <ChimeraXClassifier>ChimeraX :: Selector :: Lr :: Lr (element)</ChimeraXClassifier>
    <ChimeraXClassifier>ChimeraX :: Selector :: Rf :: Rf (element)</ChimeraXClassifier>
    <ChimeraXClassifier>ChimeraX :: Selector :: Db :: Db (element)</ChimeraXClassifier>
    <ChimeraXClassifier>ChimeraX :: Selector :: Sg :: Sg (element)</ChimeraXClassifier>
    <ChimeraXClassifier>ChimeraX :: Selector :: Bh :: Bh (element)</ChimeraXClassifier>
    <ChimeraXClassifier>ChimeraX :: Selector :: Hs :: Hs (element)</ChimeraXClassifier>
    <ChimeraXClassifier>ChimeraX :: Selector :: Mt :: Mt (element)</ChimeraXClassifier>
    <ChimeraXClassifier>ChimeraX :: Selector :: Ds :: Ds (element)</ChimeraXClassifier>
    <ChimeraXClassifier>ChimeraX :: Selector :: Rg :: Rg (element)</ChimeraXClassifier>
    <ChimeraXClassifier>ChimeraX :: Selector :: Cn :: Cn (element)</ChimeraXClassifier>
    <ChimeraXClassifier>ChimeraX :: Selector :: Uut :: Uut (element)</ChimeraXClassifier>
    <ChimeraXClassifier>ChimeraX :: Selector :: Fl :: Fl (element)</ChimeraXClassifier>
    <ChimeraXClassifier>ChimeraX :: Selector :: Uup :: Uup (element)</ChimeraXClassifier>
    <ChimeraXClassifier>ChimeraX :: Selector :: Uuh :: Uuh (element)</ChimeraXClassifier>
    <ChimeraXClassifier>ChimeraX :: Selector :: Uus :: Uus (element)</ChimeraXClassifier>
    <ChimeraXClassifier>ChimeraX :: Selector :: Uuo :: Uuo (element)</ChimeraXClassifier>

    <ChimeraXClassifier>Selector :: backbone :: backbone atoms</ChimeraXClassifier>
    <ChimeraXClassifier>Selector :: mainchain :: backbone atoms</ChimeraXClassifier>
    <ChimeraXClassifier>Selector :: ions :: ions</ChimeraXClassifier>
    <ChimeraXClassifier>Selector :: ligand :: ligands</ChimeraXClassifier>
    <ChimeraXClassifier>Selector :: main :: main structure</ChimeraXClassifier>
    <ChimeraXClassifier>Selector :: solvent :: solvent</ChimeraXClassifier>
    <ChimeraXClassifier>Selector :: protein :: proteins</ChimeraXClassifier>
    <ChimeraXClassifier>Selector :: nucleic :: nucleic acids</ChimeraXClassifier>
    <ChimeraXClassifier>Selector :: nucleic-acid :: nucleic acids</ChimeraXClassifier>
    <ChimeraXClassifier>Selector :: sel-residues :: current selection promoted to full residues</ChimeraXClassifier>
    <ChimeraXClassifier>Selector :: strand :: beta sheet strands</ChimeraXClassifier>
    <ChimeraXClassifier>Selector :: helix :: protein helices</ChimeraXClassifier>
    <ChimeraXClassifier>Selector :: coil :: protein coils</ChimeraXClassifier>
    <ChimeraXClassifier>Selector :: sidechain :: side-chain atoms</ChimeraXClassifier>
    <ChimeraXClassifier>Selector :: sideonly :: side-chain atoms</ChimeraXClassifier>
    <ChimeraXClassifier>Selector :: ribose :: ribose</ChimeraXClassifier>
    <PythonClassifier>Development Status :: 2 - Pre-Alpha</PythonClassifier>
    <PythonClassifier>License :: Free for non-commercial use</PythonClassifier>
  </Classifiers>

</BundleInfo><|MERGE_RESOLUTION|>--- conflicted
+++ resolved
@@ -55,11 +55,7 @@
   <!-- Edit bundle_info.xml.in, not bundle_info.xml; then run make_selectors.py  -->
   <Dependencies>
     <Dependency name="ChimeraX-Core" version="~=1.0"/>
-<<<<<<< HEAD
-    <Dependency name="ChimeraX-AtomicLibrary" build="true" version="~=1.1.1,~=1.2"/>
-=======
     <Dependency name="ChimeraX-AtomicLibrary" build="true" version="~=1.1,>=1.1.1"/>
->>>>>>> 1ac0f20f
     <Dependency name="ChimeraX-ConnectStructure" version="~=2.0"/>
     <Dependency name="ChimeraX-Geometry" build="true" version="~=1.0"/>
     <Dependency name="ChimeraX-Graphics" build="true" version="~=1.0"/>
