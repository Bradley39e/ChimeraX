# vim: set expandtab ts=4 sw=4:

# Force import in a particular order since the latter two mess
# with the contents of distutils, and we want Cython to win
import distutils
import setuptools
from Cython.Build import cythonize

# Always import this because it changes the behavior of setuptools
from numpy.distutils.misc_util import get_numpy_include_dirs


#
# The compile process is initiated by setuptools and handled
# by numpy.distutils, which eventually calls subprocess.
# On Windows, subprocess invokes CreateProcess.  If a shell
# is used, subprocess sets the STARTF_USESHOWWINDOW flag
# to CreateProcess, assuming that "cmd" is going to create
# a window; otherwise, it does not set the flag and a window
# gets created for each compile and link process.  The code
# below is used to make STARTF_USESHOWWINDOW be set by
# default (written after examining subprocess.py).  The
# default STARTUPINFO class is replaced before calling
# setuptools.setup() and reset after it returns.
# 
try:
    from subprocess import STARTUPINFO
except ImportError:
    MySTARTUPINFO = None
else:
    import subprocess, _winapi
    class MySTARTUPINFO(STARTUPINFO):
        _original = STARTUPINFO
        def __init__(self, *args, **kw):
            super().__init__(*args, **kw)
            self.dwFlags |= _winapi.STARTF_USESHOWWINDOW


class BundleBuilder:

    def __init__(self, logger, bundle_path=None):
        import os, os.path
        self.logger = logger
        if bundle_path is None:
            bundle_path = os.getcwd()
        self.path = bundle_path
        info_file = os.path.join(bundle_path, "bundle_info.xml")
        if not os.path.exists(info_file):
            raise IOError("Bundle info file %s is missing" % repr(info_file))
        self._read_bundle_info(info_file)
        self._make_paths()
        self._make_setup_arguments()

    def make_wheel(self, debug=False):
        # HACK: distutils uses a cache to track created directories
        # for a single setup() run.  We want to run setup() multiple
        # times which can remove/create the same directories.
        # So we need to flush the cache before each run.
        import distutils.dir_util
        try:
            distutils.dir_util._path_created.clear()
        except AttributeError:
            pass
        # Copy additional files into package source tree
        self._copy_extrafiles(self.extrafiles)
        # Build C libraries and executables
        import os.path
        for lib in self.c_libraries:
            lib.compile(self.logger, self.dependencies, debug=debug)
        for executable in self.c_executables:
            executable.compile(self.logger, self.dependencies, debug=debug)
        setup_args = ["--no-user-cfg", "build"]
        if debug:
            setup_args.append("--debug")
        setup_args.extend(["bdist_wheel"])
        built = self._run_setup(setup_args)
        if not built or not os.path.exists(self.wheel_path):
            raise RuntimeError("Building wheel failed")
        else:
            print("Distribution is in %s" % self.wheel_path)

<<<<<<< HEAD
    def make_install(self, session, test=False, debug=False, user=None):
        self.make_wheel(test=test, debug=debug)
=======
    def make_install(self, session, debug=False, user=None):
        self.make_wheel(debug=debug)
>>>>>>> b3bdd3b1
        from chimerax.core.commands import run
        cmd = "toolshed install %r" % self.wheel_path
        if user is not None:
            if user:
                cmd += " user true"
            else:
                cmd += " user false"
        run(session, cmd)

    def make_clean(self):
        import os.path, fnmatch
        self._rmtree(os.path.join(self.path, "build"))
        self._rmtree(os.path.join(self.path, "dist"))
        self._rmtree(os.path.join(self.path, "src", "__pycache__"))
        self._rmtree(self.egg_info)
        for root, dirnames, filenames in os.walk("src"):
            # Linux, Mac
            for filename in fnmatch.filter(filenames, "*.o"):
                os.remove(os.path.join(root, filename))
            # Windows
            for filename in fnmatch.filter(filenames, "*.obj"):
                os.remove(os.path.join(root, filename))

    def dump(self):
        for a in dir(self):
            if a.startswith('_'):
                continue
            v = getattr(self, a)
            if not callable(v):
                print("%s: %s" % (a, repr(v)))

    def _rmtree(self, path):
        import shutil
        shutil.rmtree(path, ignore_errors=True)

    _mac_platforms = ["mac", "macos", "darwin"]
    _windows_platforms = ["windows", "win32"]
    _linux_platforms = ["linux"]

    def _read_bundle_info(self, bundle_info):
        # Setup platform variable so we can skip non-matching elements
        import sys
        if sys.platform == "darwin":
            # Tested with macOS 10.12
            self._platform_names = self._mac_platforms
        elif sys.platform == "win32":
            # Tested with Cygwin
            self._platform_names = self._windows_platforms
        else:
            # Presumably Linux
            # Tested with Ubuntu 16.04 LTS running in
            #   a singularity container on CentOS 7.3
            self._platform_names = self._linux_platforms
        # Read data from XML file
        self._used_elements = set()
        from lxml.etree import parse
        doc = parse(bundle_info)
        bi = doc.getroot()
        self._get_identifiers(bi)
        self._get_categories(bi)
        self._get_descriptions(bi)
        self._get_datafiles(bi)
        self._get_extrafiles(bi)
        self._get_managers(bi)
        self._get_providers(bi)
        self._get_dependencies(bi)
        self._get_initializations(bi)
        self._get_c_modules(bi)
        self._get_c_libraries(bi)
        self._get_c_executables(bi)
        self._get_packages(bi)
        self._get_classifiers(bi)
        self._check_unused_elements(bi)

    def _get_identifiers(self, bi):
        self.name = bi.get("name", '')
        if '_' in self.name:
            self.name = self.name.replace('_', '-')
            self.logger.warning("Bundle renamed to %r after replacing "
                                "underscores with hyphens." % self.name)
        self.version = bi.get("version", '')
        self.package = bi.get("package", '')
        self.min_session = bi.get("minSessionVersion", '')
        self.max_session = bi.get("maxSessionVersion", '')
        self.supercedes = bi.get("supercedes", '')
        self.custom_init = bi.get("customInit", '')
        self.pure_python = bi.get("purePython", '')
        self.installed_data_dir = bi.get("installedDataDir", '')
        self.installed_include_dir = bi.get("installedIncludeDir", '')
        self.installed_library_dir = bi.get("installedLibraryDir", '')
        self.installed_executable_dir = bi.get("installedExecutableDir", '')

    def _get_categories(self, bi):
        self.categories = []
        deps = self._get_singleton(bi, "Categories")
        for e in self._get_elements(deps, "Category"):
            name = e.get("name")
            if name is None:
                raise ValueError("Missing Category's name at line %d" % e.sourceline)
            self.categories.append(name)

    def _get_descriptions(self, bi):
        self.author = self._get_singleton_text(bi, "Author")
        self.email = self._get_singleton_text(bi, "Email")
        self.url = self._get_singleton_text(bi, "URL")
        self.synopsis = self._get_singleton_text(bi, "Synopsis")
        self.description = self._get_singleton_text(bi, "Description")
        try:
            self.license = self._get_singleton_text(bi, "License")
        except ValueError:
            self.license = None

    def _get_datafiles(self, bi):
        self.datafiles = {}
        for dfs in self._get_elements(bi, "DataFiles"):
            pkg_name = dfs.get("package")
            files = []
            for e in self._get_elements(dfs, "DataFile"):
                filename = self._get_element_text(e)
                files.append(("file", filename))
            for e in self._get_elements(dfs, "DataDir"):
                dirname = self._get_element_text(e)
                files.append(("dir", dirname))
            if files:
                if not pkg_name:
                    pkg_name = self.package
                self.datafiles[pkg_name] = files

    def _get_extrafiles(self, bi):
        self.extrafiles = {}
        for dfs in self._get_elements(bi, "ExtraFiles"):
            pkg_name = dfs.get("package")
            files = []
            for e in self._get_elements(dfs, "ExtraFile"):
                source = e.get("source")
                if source is None:
                    raise ValueError("Missing ExtraFiles's source at line %d" % e.sourceline)
                filename = self._get_element_text(e)
                files.append(("file", source, filename))
            for e in self._get_elements(dfs, "ExtraFileGroup"):
                import os.path, glob
                source = e.get("source")
                if source is None:
                    raise ValueError("Missing ExtraFileGroup's source at line %d" % e.sourceline)
                source_base_dir = os.path.dirname(source)
                while '*' in source_base_dir or '?' in source_base_dir:
                    source_base_dir = os.path.split(source_base_dir)[0]
                dirname = self._get_element_text(e)
                sourcefiles = glob.glob(source, recursive=True)
                if not len(sourcefiles):
                    raise RuntimeError('ExtraFileGroup pattern {} does not match any files!'.format(source))
                for sf in sourcefiles:
                    files.append(("file", sf, os.path.join(dirname, os.path.relpath(sf, source_base_dir))))
            for e in self._get_elements(dfs, "ExtraDir"):
                source = e.get("source")
                if source is None:
                    raise ValueError("Missing ExtraDir's source at line %d" % e.sourceline)
                dirname = self._get_element_text(e)
                files.append(("dir", source, dirname))
            if files:
                if not pkg_name:
                    pkg_name = self.package
                self.extrafiles[pkg_name] = files
                datafiles = [(t[0], t[2]) for t in files]
                try:
                    self.datafiles[pkg_name].extend(datafiles)
                except KeyError:
                    self.datafiles[pkg_name] = datafiles

    def _get_managers(self, bi):
        self.managers = {}
        for mgrs in self._get_elements(bi, "Managers"):
            for e in self._get_elements(mgrs, "Manager"):
                keywords = {}
                if e.attrib:
                    keywords.update(e.attrib.items())
                name = keywords.pop("name", None)
                if name is None:
                    raise ValueError("Missing Manager's name at line %d" % e.sourceline)
                self.managers[name] = keywords

    def _get_providers(self, bi):
        self.providers = {}
        for prvs in self._get_elements(bi, "Providers"):
            default_manager = prvs.get('manager', '')
            for e in self._get_elements(prvs, "Provider"):
                keywords = {}
                if e.attrib:
                    keywords.update(e.attrib.items())
                manager = keywords.pop("manager", '')
                if len(manager) == 0:
                    manager = default_manager
                if len(manager) == 0:
                    raise ValueError("Missing manager from Provider at line %d" % e.sourceline)
                name = keywords.pop("name", None)
                if name is None:
                    raise ValueError("Missing Provider's name at line %d" % e.sourceline)
                self.providers[(manager, name)] = keywords

    def _get_dependencies(self, bi):
        self.dependencies = []
        try:
            deps = self._get_singleton(bi, "Dependencies")
        except ValueError:
            # Dependencies is optional, although
            # ChimeraXCore *should* always be present
            return
        from packaging.requirements import Requirement
        for e in self._get_elements(deps, "Dependency"):
            pkg = e.get("name", '')
            ver = e.get("version", '')
            req = "%s %s" % (pkg, ver)
            try:
                Requirement(req)
            except ValueError:
                raise ValueError("Bad version specifier (see PEP 440): %r" % req)
            self.dependencies.append(req)

    def _get_initializations(self, bi):
        self.initializations = {}
        for inits in self._get_elements(bi, "Initializations"):
            for e in self._get_elements(inits, "InitAfter"):
                i_type = e.get("type")
                if i_type is None:
                    raise ValueError("Missing InitAfter's type at line %d" % e.sourceline)
                bundle = e.get("bundle")
                if bundle is None:
                    raise ValueError("Missing InitAfter's bundle at line %d" % e.sourceline)
                try:
                    self.initializations[i_type].append(bundle)
                except KeyError:
                    self.initializations[i_type] = [bundle]

    def _get_c_modules(self, bi):
        self.c_modules = []
        for cm in self._get_elements(bi, "CModule"):
            mod_name = cm.get("name")
            if mod_name is None:
                raise ValueError("Missing CModule's name at line %d" % e.sourceline)
            try:
                major = int(cm.get("major_version", ''))
            except ValueError:
                major = 0
            try:
                minor = int(cm.get("minor_version", ''))
            except ValueError:
                minor = 1
            uses_numpy = cm.get("usesNumpy") == "true"
            c = _CModule(mod_name, uses_numpy, major, minor,
                         self.installed_library_dir)
            self._add_c_options(c, cm)
            self.c_modules.append(c)

    def _get_c_libraries(self, bi):
        self.c_libraries = []
        for lib in self._get_elements(bi, "CLibrary"):
            c = _CLibrary(lib.get("name", ''),
                          lib.get("usesNumpy") == "true",
                          lib.get("static") == "true",
                          self.installed_library_dir)
            self._add_c_options(c, lib)
            self.c_libraries.append(c)

    def _get_c_executables(self, bi):
        self.c_executables = []
        for lib in self._get_elements(bi, "CExecutable"):
            c = _CExecutable(lib.get("name", ''),
                             self.installed_executable_dir)
            self._add_c_options(c, lib)
            self.c_executables.append(c)

    def _add_c_options(self, c, ce):
            for e in self._get_elements(ce, "Requires"):
                c.add_require(self._get_element_text(e))
            for e in self._get_elements(ce, "SourceFile"):
                c.add_source_file(self._get_element_text(e))
            for e in self._get_elements(ce, "IncludeDir"):
                c.add_include_dir(self._get_element_text(e))
            for e in self._get_elements(ce, "Library"):
                c.add_library(self._get_element_text(e))
            for e in self._get_elements(ce, "LibraryDir"):
                c.add_library_dir(self._get_element_text(e))
            for e in self._get_elements(ce, "CompileArgument"):
                c.add_compile_argument(self._get_element_text(e))
            for e in self._get_elements(ce, "LinkArgument"):
                c.add_link_argument(self._get_element_text(e))
            for e in self._get_elements(ce, "Framework"):
                c.add_framework(self._get_element_text(e))
            for e in self._get_elements(ce, "FrameworkDir"):
                c.add_framework_dir(self._get_element_text(e))
            for e in self._get_elements(ce, "Define"):
                edef = self._get_element_text(e).split('=')
                if len(edef) > 2:
                    raise TypeError("Too many arguments for macro "
                                    "definition: %s" % edef)
                elif len(edef) == 1:
                    edef.append(None)
                c.add_macro_define(*edef)
            for e in self._get_elements(ce, "Undefine"):
                c.add_macro_undef(self._get_element_text(e))

    def _get_packages(self, bi):
        self.packages = []
        try:
            pkgs = self._get_singleton(bi, "AdditionalPackages")
        except ValueError:
            # AdditionalPackages is optional
            return
        for pkg in self._get_elements(pkgs, "Package"):
            pkg_name = pkg.get("name")
            if pkg_name is None:
                raise ValueError("Missing Package's name at line %d" % e.sourceline)
            pkg_folder = pkg.get("folder")
            if pkg_folder is None:
                raise ValueError("Missing Package's folder at line %d" % e.sourceline)
            self.packages.append((pkg_name, pkg_folder))

    def _get_classifiers(self, bi):
        from chimerax.core.commands import quote_if_necessary
        self.python_classifiers = [
            "Framework :: ChimeraX",
            "Intended Audience :: Science/Research",
            "Programming Language :: Python :: 3",
            "Topic :: Scientific/Engineering :: Visualization",
            "Topic :: Scientific/Engineering :: Chemistry",
            "Topic :: Scientific/Engineering :: Bio-Informatics",
        ]
        cls = self._get_singleton(bi, "Classifiers")
        for e in self._get_elements(cls, "PythonClassifier"):
            self.python_classifiers.append(self._get_element_text(e))
        self.chimerax_classifiers = [
            ("ChimeraX :: Bundle :: " + ','.join(self.categories) +
             " :: " + self.min_session + "," + self.max_session +
             " :: " + self.package + " :: " + self.supercedes +
             " :: " + self.custom_init)
        ]
        if self.installed_data_dir:
            self.chimerax_classifiers.append(
                "ChimeraX :: DataDir :: " + self.installed_data_dir)
        if self.installed_include_dir:
            self.chimerax_classifiers.append(
                "ChimeraX :: IncludeDir :: " + self.installed_include_dir)
        if self.installed_library_dir:
            self.chimerax_classifiers.append(
                "ChimeraX :: LibraryDir :: " + self.installed_library_dir)
        if self.installed_executable_dir:
            self.chimerax_classifiers.append(
                "ChimeraX :: ExecutableDir :: " + self.installed_executable_dir)
        for m, kw in self.managers.items():
            args = [m] + ["%s:%s" % (k, quote_if_necessary(v)) for k, v in kw.items()]
            self.chimerax_classifiers.append(
                "ChimeraX :: Manager :: " + " :: ".join(args))
        for (mgr, p), kw in self.providers.items():
            args = [p, mgr] + ["%s:%s" % (k, quote_if_necessary(v)) for k, v in kw.items()]
            self.chimerax_classifiers.append(
                "ChimeraX :: Provider :: " + " :: ".join(args))
        for t, bundles in self.initializations.items():
            args = [t] + bundles
            self.chimerax_classifiers.append(
                "ChimeraX :: InitAfter :: " + " :: ".join(args))
        for e in self._get_elements(cls, "ChimeraXClassifier"):
            classifier = self._get_element_text(e)
            if not classifier.startswith("ChimeraX"):
                classifier = "ChimeraX :: " + classifier
            self.chimerax_classifiers.append(classifier)

    def _is_pure_python(self):
        return (not self.c_modules
                and not self.c_libraries
                and not self.c_executables
                and self.pure_python != "false")

    def _copy_extrafiles(self, files):
        import shutil, os, os.path
        for pkg_name, entries in files.items():
            for kind, src, dst in entries:
                if kind == "file":
                    filepath = os.path.join("src", dst)
                    dirpath = os.path.dirname(filepath)
                    if dirpath:
                        os.makedirs(dirpath, exist_ok=True)
                    shutil.copyfile(src, filepath)
                elif kind == "dir":
                    dstdir = os.path.join("src", dst.replace('/', os.sep))
                    if os.path.exists(dstdir):
                        shutil.rmtree(dstdir)
                    shutil.copytree(src, dstdir)

    def _expand_datafiles(self, files):
        import os, os.path
        datafiles = {}
        for pkg_name, entries in files.items():
            pkg_files = []
            for kind, name in entries:
                if kind == "file":
                    pkg_files.append(name)
                elif kind == "dir":
                    prefix = "src"
                    prefix_len = len(prefix) + 1
                    root = os.path.join(prefix, name)
                    for dirp, dns, fns in os.walk(root):
                        # Strip leading root component, including separator
                        dp = dirp[prefix_len:]
                        pkg_files.extend([os.path.join(dp, fn) for fn in fns])
            datafiles[pkg_name] = pkg_files
        return datafiles

    def _make_setup_arguments(self):
        def add_argument(name, value):
            if value:
                self.setup_arguments[name] = value
        # Make sure C/C++ libraries (DLLs, shared objects or dynamic
        # libraries) and executables are on the install list
        binary_files = []
        for lib in self.c_libraries:
            for lib_path in lib.paths():
                binary_files.append(("file", lib_path))
        for executable in self.c_executables:
            binary_files.append(("file", executable.path()))
        if binary_files:
            try:
                data_files = self.datafiles[self.package]
            except KeyError:
                self.datafiles[self.package] = binary_files
            else:
                data_files.extend(binary_files)
        self.setup_arguments = {"name": self.name,
                                "python_requires": ">= 3.6"}
        add_argument("version", self.version)
        add_argument("description", self.synopsis)
        add_argument("long_description", self.description)
        add_argument("author", self.author)
        add_argument("author_email", self.email)
        add_argument("url", self.url)
        add_argument("install_requires", self.dependencies)
        add_argument("license", self.license)
        add_argument("package_data", self._expand_datafiles(self.datafiles))
        # We cannot call find_packages unless we are already
        # in the right directory, and that will not happen
        # until run_setup.  So we do the package stuff there.
        ext_mods = [em for em in [cm.ext_mod(self.logger, self.package,
                                             self.dependencies)
                                  for cm in self.c_modules]
                    if em is not None]
        if not self._is_pure_python():
            import sys
            if sys.platform == "darwin":
                env = "Environment :: MacOS X :: Aqua",
                op_sys = "Operating System :: MacOS :: MacOS X"
            elif sys.platform == "win32":
                env = "Environment :: Win32 (MS Windows)"
                op_sys = "Operating System :: Microsoft :: Windows :: Windows 10"
            else:
                env = "Environment :: X11 Applications"
                op_sys = "Operating System :: POSIX :: Linux"
            platform_classifiers = [env, op_sys]
            if not ext_mods:
                # From https://stackoverflow.com/questions/35112511/pip-setup-py-bdist-wheel-no-longer-builds-forced-non-pure-wheels
                from setuptools.dist import Distribution
                class BinaryDistribution(Distribution):
                    def has_ext_modules(foo):
                        return True
                self.setup_arguments["distclass"] = BinaryDistribution
        else:
            # pure Python
            platform_classifiers = [
                "Environment :: MacOS X :: Aqua",
                "Environment :: Win32 (MS Windows)",
                "Environment :: X11 Applications",
                "Operating System :: MacOS :: MacOS X",
                "Operating System :: Microsoft :: Windows :: Windows 10",
                "Operating System :: POSIX :: Linux",
            ]
        self.python_classifiers.extend(platform_classifiers)
        self.setup_arguments["ext_modules"] = cythonize(ext_mods)
        self.setup_arguments["classifiers"] = (self.python_classifiers +
                                               self.chimerax_classifiers)

    def _make_package_arguments(self):
        from setuptools import find_packages
        def add_package(base_package, folder):
            package_dir[base_package] = folder
            packages.append(base_package)
            packages.extend([base_package + "." + sub_pkg
                             for sub_pkg in find_packages(folder)])
        package_dir = {}
        packages = []
        add_package(self.package, "src")
        for name, folder in self.packages:
            add_package(name, folder)
        return package_dir, packages

    def _make_paths(self):
        import os.path
        from .wheel_tag import tag
        self.tag = tag(self._is_pure_python())
        self.bundle_base_name = self.name.replace("ChimeraX-", "")
        bundle_wheel_name = self.name.replace('-', '_')
        wheel = "%s-%s-%s.whl" % (bundle_wheel_name, self.version, self.tag)
        self.wheel_path = os.path.join(self.path, "dist", wheel)
        self.egg_info = os.path.join(self.path, bundle_wheel_name + ".egg-info")

    def _run_setup(self, cmd):
        import os, sys, setuptools
        cwd = os.getcwd()
        save = sys.argv
        try:
            if MySTARTUPINFO:
                import subprocess
                subprocess.STARTUPINFO = MySTARTUPINFO
            os.chdir(self.path)
            kw = self.setup_arguments.copy()
            kw["package_dir"], kw["packages"] = self._make_package_arguments()
            sys.argv = ["setup.py"] + cmd
            setuptools.setup(**kw)
            return True
        except:
            import traceback
            traceback.print_exc()
            return False
        finally:
            sys.argv = save
            os.chdir(cwd)
            if MySTARTUPINFO:
                import subprocess
                subprocess.STARTUPINFO = MySTARTUPINFO._original

    #
    # Utility functions dealing with XML tree
    #
    def _get_elements(self, e, tag):
        tagged_elements = list(e.iter(tag))
        # Mark element as used even for non-applicable platform
        self._used_elements.update(tagged_elements)
        elements = []
        for se in tagged_elements:
            platform = se.get("platform")
            if not platform or platform in self._platform_names:
                elements.append(se)
        return elements

    def _get_element_text(self, e):
        return ''.join(e.itertext()).strip()

    def _get_singleton(self, bi, tag):
        elements = list(bi.iter(tag))
        self._used_elements.update(elements)
        if len(elements) > 1:
            raise ValueError("too many %s elements" % repr(tag))
        elif len(elements) == 0:
            raise ValueError("%s element is missing" % repr(tag))
        return elements[0]

    def _get_singleton_text(self, bi, tag):
        return self._get_element_text(self._get_singleton(bi, tag))

    def _check_unused_elements(self, bi):
        for node in bi:
            if node not in self._used_elements:
                if not isinstance(node.tag, str):
                    # skip comments
                    continue
                print("WARNING: unsupported element:", node.tag())


class _CompiledCode:

    def __init__(self, name, uses_numpy, install_dir):
        self.name = name
        self.uses_numpy = uses_numpy
        self.requires = []
        self.source_files = []
        self.frameworks = []
        self.libraries = []
        self.compile_arguments = []
        self.link_arguments = []
        self.include_dirs = []
        self.library_dirs = []
        self.framework_dirs = []
        self.macros = []
        self.install_dir = install_dir
        self.target_lang = None

    def add_require(self, req):
        self.requires.append(req)

    def add_source_file(self, f):
        self.source_files.append(f)

    def add_include_dir(self, d):
        self.include_dirs.append(d)

    def add_library(self, l):
        self.libraries.append(l)

    def add_library_dir(self, d):
        self.library_dirs.append(d)

    def add_compile_argument(self, a):
        self.compile_arguments.append(a)

    def add_link_argument(self, a):
        self.link_arguments.append(a)

    def add_framework(self, f):
        self.frameworks.append(f)

    def add_framework_dir(self, d):
        self.framework_dirs.append(d)

    def add_macro_define(self, m, val):
        # 2-tuple defines (set val to None to define without a value)
        self.macros.append((m, val))

    def add_macro_undef(self, m):
        # 1-tuple of macro name undefines
        self.macros.append((m,))

    def _compile_options(self, logger, dependencies):
        import sys, os.path
        for req in self.requires:
            if not os.path.exists(req):
                raise ValueError("unused on this platform")
        # platform-specific
        # Assume Python executable is in ROOT/bin/python
        # and make include directory be ROOT/include
        root = os.path.dirname(os.path.dirname(sys.executable))
        inc_dirs = [os.path.join(root, "include")]
        lib_dirs = [os.path.join(root, "lib")]
        if self.uses_numpy:
            inc_dirs.extend(get_numpy_include_dirs())
        if sys.platform == "darwin":
            libraries = self.libraries
            # Unfortunately, clang on macOS (for now) exits
            # when receiving a -std=c++11 option when compiling
            # a C (not C++) source file, which is why this value
            # is named "cpp_flags" not "compile_flags"
            cpp_flags = ["-std=c++11", "-stdlib=libc++"]
            extra_link_args = ["-F" + d for d in self.framework_dirs]
            for fw in self.frameworks:
                extra_link_args.extend(["-framework", fw])
        elif sys.platform == "win32":
            libraries = []
            for lib in self.libraries:
                if lib.lower().endswith(".lib"):
                    # Strip the .lib since suffixes are handled automatically
                    libraries.append(lib[:-4])
                else:
                    libraries.append("lib" + lib)
            cpp_flags = []
            extra_link_args = []
        else:
            libraries = self.libraries
            cpp_flags = ["-std=c++11"]
            extra_link_args = []
        for req in self.requires:
            if not os.path.exists(req):
                return None
        inc_dirs.extend(self.include_dirs)
        lib_dirs.extend(self.library_dirs)
        from pkg_resources import DistributionNotFound
        for dep in dependencies:
            try:
                d_inc, d_lib = self._get_bundle_dirs(logger, dep)
            except (RuntimeError, DistributionNotFound):
                pass
            else:
                if d_inc:
                    inc_dirs.append(d_inc)
                if d_lib:
                    lib_dirs.append(d_lib)
        extra_link_args.extend(self.link_arguments)
        return (inc_dirs, lib_dirs, self.macros,
                extra_link_args, libraries, cpp_flags)

    def _get_bundle_dirs(self, logger, dep):
        from chimerax.core import toolshed
        from pkg_resources import Requirement, get_distribution
        req = Requirement.parse(dep)
        if not get_distribution(req):
            raise RuntimeError("unsatisfied dependency: %s" % dep)
        ts = toolshed.get_toolshed()
        bundle = ts.find_bundle(req.project_name, logger)
        if not bundle:
            # The requirement is satisfied but is not recognized
            # as a bundle.  Probably just a regular Python package.
            return None, None
        inc = bundle.include_dir()
        lib = bundle.library_dir()
        return inc, lib

    def compile_objects(self, logger, dependencies, static, debug):
        import sys, os, os.path, distutils.ccompiler, distutils.sysconfig
        import distutils.log
        distutils.log.set_verbosity(1)
        try:
            (inc_dirs, lib_dirs, macros, extra_link_args,
             libraries, cpp_flags) = self._compile_options(logger, dependencies)
        except ValueError:
            print("Error when compiling %s" % self.name)
            return None
        compiler = distutils.ccompiler.new_compiler()
        distutils.sysconfig.customize_compiler(compiler)
        if inc_dirs:
            compiler.set_include_dirs(inc_dirs)
        if lib_dirs:
            compiler.set_library_dirs(lib_dirs)
        if libraries:
            compiler.set_libraries(libraries)
        compiler.add_include_dir(distutils.sysconfig.get_python_inc())
        if sys.platform == "win32":
            # Link library directory for Python on Windows
            compiler.add_library_dir(os.path.join(sys.exec_prefix, 'libs'))
        if not static:
            macros.append(("DYNAMIC_LIBRARY", 1))
        # We need to manually separate out C from C++ code here, since clang
        # crashes if -std=c++11 is given as a switch while compiling C code
        c_files = []
        cpp_files = []
        for f in self.source_files:
            l = compiler.detect_language(f)
            if l == 'c':
                c_files.append(f)
            elif l == 'c++':
                cpp_files.append(f)
            else:
                raise RuntimeError("Unsupported language for %s" % f)
        if cpp_files:
            compiler.compile(cpp_files,
                             extra_preargs=cpp_flags+self.compile_arguments,
                             macros=macros, debug=debug)
            self.target_lang = "c++"
        if c_files:
            compiler.compile(c_files, extra_preargs=self.compile_arguments,
                             macros=macros, debug=debug)
        objs = compiler.object_filenames(self.source_files)
        return compiler, objs, extra_link_args

    def install_locations(self):
        if self.install_dir:
            import os.path
            output_dir = os.path.join("src", self.install_dir)
            install_dir = '/' + self.install_dir
        else:
            output_dir = "src"
            install_dir = ''
        return output_dir, install_dir


class _CModule(_CompiledCode):

    def __init__(self, name, uses_numpy, major, minor, libdir):
        super().__init__(name, uses_numpy, libdir)
        self.major = major
        self.minor = minor

    def ext_mod(self, logger, package, dependencies):
        from setuptools import Extension
        try:
            (inc_dirs, lib_dirs, macros, extra_link_args,
             libraries, cpp_flags) = self._compile_options(logger, dependencies)
            macros.extend([("MAJOR_VERSION", self.major),
                           ("MINOR_VERSION", self.minor)])
        except ValueError:
            return None
        import sys
        if self.install_dir:
            install_dir = '/' + self.install_dir
        else:
            install_dir = ''
        if sys.platform == "linux":
            extra_link_args.append("-Wl,-rpath,$ORIGIN%s" % install_dir)
        elif sys.platform == "darwin":
            extra_link_args.append("-Wl,-rpath,@loader_path%s" % install_dir)
        return Extension(package + '.' + self.name,
                         define_macros=macros,
                         extra_compile_args=cpp_flags+self.compile_arguments,
                         include_dirs=inc_dirs,
                         library_dirs=lib_dirs,
                         libraries=libraries,
                         extra_link_args=extra_link_args,
                         sources=self.source_files)


class _CLibrary(_CompiledCode):

    def __init__(self, name, uses_numpy, static, libdir):
        super().__init__(name, uses_numpy, libdir)
        self.static = static

    def compile(self, logger, dependencies, debug=False):
        import sys, os.path
        compiler, objs, extra_link_args = self.compile_objects(logger,
                                                               dependencies,
                                                               self.static,
                                                               debug)
        output_dir, install_dir = self.install_locations()
        compiler.mkpath(output_dir)
        if sys.platform == "win32":
            # # Link library directory for Python on Windows
            # compiler.add_library_dir(os.path.join(sys.exec_prefix, 'libs'))
            lib_name = "lib" + self.name
        else:
            lib_name = self.name
        if self.static:
            lib = compiler.library_filename(lib_name, lib_type="static")
            compiler.create_static_lib(objs, lib_name, output_dir=output_dir,
                                       target_lang=self.target_lang,
                                       debug=debug)
        else:
            if sys.platform == "darwin":
                # On Mac, we only need the .dylib and it MUST be compiled
                # with "-dynamiclib", not "-bundle".  Hence the giant hack:
                try:
                    n = compiler.linker_so.index("-bundle")
                except ValueError:
                    pass
                else:
                    compiler.linker_so[n] = "-dynamiclib"
                lib = compiler.library_filename(lib_name, lib_type="dylib")
                extra_link_args.extend(["-Wl,-rpath,@loader_path",
                                        "-Wl,-install_name,@rpath/%s" % lib])
                compiler.link_shared_object(objs, lib, output_dir=output_dir,
                                            extra_preargs=extra_link_args,
                                            target_lang=self.target_lang,
                                            debug=debug)
            elif sys.platform == "win32":
                # On Windows, we need both .dll and .lib
                link_lib = compiler.library_filename(lib_name, lib_type="static")
                extra_link_args.append("/LIBPATH:%s" % link_lib)
                lib = compiler.shared_object_filename(lib_name)
                compiler.link_shared_object(objs, lib, output_dir=output_dir,
                                            extra_preargs=extra_link_args,
                                            target_lang=self.target_lang,
                                            debug=debug)
            else:
                # On Linux, we only need the .so
                lib = compiler.library_filename(lib_name, lib_type="shared")
                extra_link_args.append("-Wl,-rpath,$ORIGIN%s" % install_dir)
                compiler.link_shared_object(objs, lib, output_dir=output_dir,
                                            extra_preargs=extra_link_args,
                                            target_lang=self.target_lang,
                                            debug=debug)
        return lib

    def paths(self):
        import sys, os, os.path, distutils.ccompiler, distutils.sysconfig
        compiler = distutils.ccompiler.new_compiler()
        distutils.sysconfig.customize_compiler(compiler)
        if sys.platform == "win32":
            lib_name = "lib" + self.name
        else:
            lib_name = self.name
        if self.install_dir:
            lib_name = os.path.join(self.install_dir, lib_name)
        paths = []
        if self.static:
            paths.append(compiler.library_filename(lib_name, lib_type="static"))
        else:
            if sys.platform == "darwin":
                paths.append(compiler.library_filename(lib_name,
                                                       lib_type="dylib"))
            elif sys.platform == "win32":
                # On Windows we want both .lib and .dll
                paths.append(compiler.shared_object_filename(lib_name))
                paths.append(compiler.library_filename(lib_name,
                                                       lib_type="static"))
            else:
                paths.append(compiler.library_filename(lib_name,
                                                       lib_type="shared"))
        return paths


class _CExecutable(_CompiledCode):

    def __init__(self, name, execdir):
        import sys
        if sys.platform == "win32":
            # Remove .exe suffix because it will be added
            if name.endswith(".exe"):
                name = name[:-4]
        super().__init__(name, False, execdir)

    def compile(self, logger, dependencies, debug=False):
        import sys
        compiler, objs, extra_link_args = self.compile_objects(logger,
                                                               dependencies,
                                                               False,
                                                               debug)
        output_dir, install_dir = self.install_locations()
        compiler.mkpath(output_dir)
        if sys.platform == "darwin":
            extra_link_args.append("-Wl,-rpath,@loader_path")
        elif sys.platform == "win32":
            # Remove .exe suffix because it will be added
            if self.name.endswith(".exe"):
                self.name = self.name[:-4]
        else:
            extra_link_args.append("-Wl,-rpath,$ORIGIN%s" % install_dir)
        compiler.link_executable(objs, self.name, output_dir=output_dir,
                                 extra_preargs=extra_link_args,
                                 target_lang=self.target_lang,
                                 debug=debug)
        return compiler.executable_filename(self.name)

    def path(self):
        import sys, os, os.path, distutils.ccompiler, distutils.sysconfig
        compiler = distutils.ccompiler.new_compiler()
        distutils.sysconfig.customize_compiler(compiler)
        exec_name = self.name
        if self.install_dir:
            exec_name = os.path.join(self.install_dir, exec_name)
        return compiler.executable_filename(exec_name)


if __name__ == "__main__" or __name__.startswith("ChimeraX_sandbox"):
    import sys
    bb = BundleBuilder()
    for cmd in sys.argv[1:]:
        if cmd == "wheel":
            bb.make_wheel()
        elif cmd == "install":
            try:
                bb.make_install(session)
            except NameError:
                print("%s only works from ChimeraX, not Python" % repr(cmd))
        elif cmd == "clean":
            bb.make_clean()
        elif cmd == "dump":
            bb.dump()
        else:
            print("unknown command: %s" % repr(cmd))
    raise SystemExit(0)<|MERGE_RESOLUTION|>--- conflicted
+++ resolved
@@ -79,13 +79,8 @@
         else:
             print("Distribution is in %s" % self.wheel_path)
 
-<<<<<<< HEAD
-    def make_install(self, session, test=False, debug=False, user=None):
-        self.make_wheel(test=test, debug=debug)
-=======
     def make_install(self, session, debug=False, user=None):
         self.make_wheel(debug=debug)
->>>>>>> b3bdd3b1
         from chimerax.core.commands import run
         cmd = "toolshed install %r" % self.wheel_path
         if user is not None:
