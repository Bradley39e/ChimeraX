--- conflicted
+++ resolved
@@ -1,8 +1,4 @@
-<<<<<<< HEAD
-<BundleInfo name="ChimeraX-SaveCommand" version="1.4.1" package="chimerax.save_command"
-=======
 <BundleInfo name="ChimeraX-SaveCommand" version="1.5" package="chimerax.save_command"
->>>>>>> 4ef3c0aa
             minSessionVersion="1" maxSessionVersion="1">
 
   <!-- Additional information about bundle source -->
