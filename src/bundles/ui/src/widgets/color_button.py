# vim: set expandtab shiftwidth=4 softtabstop=4:

# === UCSF ChimeraX Copyright ===
# Copyright 2016 Regents of the University of California.
# All rights reserved.  This software provided pursuant to a
# license agreement containing restrictions on its disclosure,
# duplication and use.  For details see:
# http://www.rbvi.ucsf.edu/chimerax/docs/licensing.html
# This notice must be embedded in or attached to all copies,
# including partial copies, of the software or any revisions
# or derivations thereof.
# === UCSF ChimeraX Copyright ===

"""
ColorButton is a derived class from Qt.QtWidgets.QPushButton
that simplifies showing and editing colors

ColorButton may be instantiated just like QPushButton, but handles
these extra keyword arguments:

    size_hint:   a QSize compatible value, typically (width, height),
                 specifying the preferred initial size for the view.
    interceptor: a callback function taking one argument, an instance
                 of QWebEngineUrlRequestInfo, invoked to handle navigation
                 requests.
    schemes:     an iterable of custom schemes that will be used in the
                 view.  If schemes is specified, then interceptor will
                 be called when custom URLs are clicked.
    download:    a callback function taking one argument, an instance
                 of QWebEngineDownloadItem, invoked when download is
                 requested.
"""

from Qt.QtCore import Signal
from Qt.QtGui import QColor
from Qt.QtWidgets import QPushButton
from numpy import array, uint8, ndarray

# some hackery to attempt to make it one color-chooser dialog for the
# entire app, rather than one per color button

_color_dialog = None
_color_callback = None
_color_setter_id = None
def _make_color_callback(*args):
    if _color_callback is not None:
        _color_callback(*args)

def _color_dialog_destroyed(*args):
    global _color_dialog
    _color_dialog = None

def _check_color_chooser(dead_button_id):
    global _color_setter_id, _color_callback
    if _color_setter_id == dead_button_id:
        _color_callback = _color_setter_id = None
        if _color_dialog:
            _color_dialog.hide()


class ColorButton(QPushButton):

    color_changed = Signal(ndarray)
    color_pause = Signal(ndarray)

    def __init__(self, *args, max_size=None, has_alpha_channel=False, pause_delay=None, **kw):
        super().__init__(*args)
        if max_size is not None:
            self.setMaximumSize(*max_size)
        from Qt.QtCore import Qt
        self.setAttribute(Qt.WA_LayoutUsesWidgetRect)
        self._has_alpha_channel = has_alpha_channel
        self.clicked.connect(self.show_color_chooser)
        self._color = None
        self._pause_timer = None
        self._pause_delay = pause_delay 	# Seconds before color_pause signal is issued.

    def get_color(self):
        return self._color

    def set_color(self, color):
        rgba = color_to_numpy_rgba8(color)
        if (rgba == self._color).all():
            return
        self.setStyleSheet('background-color: %s' % hex_color_name(color))
        self._color = rgba

    color = property(get_color, set_color)

    def show_color_chooser(self):
        global _color_dialog, _color_callback, _color_dialog_destroyed, _color_setter_id
        _color_setter_id = id(self)
        _color_callback = None
        if _color_dialog is None:
            from Qt.QtWidgets import QColorDialog
            _color_dialog = cd = QColorDialog(self.window())
            cd.setOption(cd.ColorDialogOption.NoButtons, True)
            cd.currentColorChanged.connect(_make_color_callback)
            cd.destroyed.connect(_color_dialog_destroyed)
        else:
            cd = _color_dialog
            # On Mac, Qt doesn't realize it when the color dialog has been hidden
            # with the red 'X' button, so "hide" it now so that Qt doesn't believe
            # that the later show() is a no op.  Whereas on Windows doing a hide
            # followed by a show causes the chooser to jump back to it's original
            # position, so do the hide _only_ on Mac
            import sys
            if sys.platform == 'darwin':
                cd.hide()
        cd.setOption(cd.ColorDialogOption.ShowAlphaChannel, self._has_alpha_channel)
        if self._color is not None:
            cd.setCurrentColor(QColor(*tuple(self._color)))
        _color_callback = self._color_changed_cb
        cd.show()

    def changeEvent(self, event):
<<<<<<< HEAD
        if event.type() == event.EnabledChange:
            if self._color is None:
                color = [127, 127, 127]
            elif self.isEnabled():
=======
        if event.type() == event.Type.EnabledChange:
            if self.isEnabled():
>>>>>>> 53fbabcc
                color = self._color
            else:
                color = [int((c + 218)/2) for c in self._color]
            self.setStyleSheet('background-color: %s' % hex_color_name(color))

    def _color_changed_cb(self, color):
        try:
            self.set_color(color)
        except RuntimeError:
            # C++ has been destroyed (don't seem to get a destroyed() signal)
            global _color_callback
            _color_callback = None
        else:
            self.color_changed.emit(self._color)
            self._set_pause_timer()

    def _set_pause_timer(self):
        delay = self._pause_delay
        if delay is None:
            return
        t = self._pause_timer
        if t is not None:
            t.stop()
        from Qt.QtCore import QTimer
        self._pause_timer = t = QTimer()
        t.setSingleShot(True)
        t.timeout.connect(lambda *, p=self.color_pause, c=self._color: p.emit(c))
        t.start(int(1000*self._pause_delay))

def color_to_numpy_rgba8(color):
    if isinstance(color, QColor):
        return array([color.red(), color.green(), color.blue(), color.alpha()], dtype=uint8)
    from chimerax.core.colors import Color, BuiltinColors
    if isinstance(color, str):
        try:
            color = BuiltinColors[color]
        except KeyError:
            raise ValueError("'%s' is not a built-in color name" % color)
    if isinstance(color, Color):
        return color.uint8x4()
    import numbers
    if isinstance(color[0], numbers.Integral):
        if len(color) == 3:
            color = list(color) + [255]
        return array(color, dtype=uint8)
    if isinstance(color[0], numbers.Real):
        if len(color) == 3:
            color = list(color) + [1.0]
        return array([min(255, max(0, int(ch*255.0 + 0.5))) for ch in color], dtype=uint8)
    raise ValueError("Don't know how to convert %s to integral numpy array" % repr(color))

def hex_color_name(color):
    return "#%02x%02x%02x" % tuple(color_to_numpy_rgba8(color)[:3])

class MultiColorButton(ColorButton):
    """Like ColorButton, but can be used when multiple different colors are present.
       Typically used in option panels when the objects involved have multiple different
       colors for an attribute.
    """

    def set_color(self, color):
        """Like ColorButton.set_color, but None means multiple colors"""
        if color is None:
            from chimerax.ui.icons import get_icon_path
            icon_file = get_icon_path("multi")
            max_size = self.maximumSize()
            import os
            if max_size.width() == max_size.height():
                test_icon = get_icon_path("multi%d" % max_size.width())
                if os.path.exists(test_icon):
                    icon_file = test_icon
            if os.sep != '/':
                icon_file = '/'.join(icon_file.split(os.sep))
            self.setStyleSheet("background-image: url(%s);" % icon_file)
        else:
            ColorButton.set_color(self, color)

    color = property(ColorButton.get_color, set_color)
<|MERGE_RESOLUTION|>--- conflicted
+++ resolved
@@ -114,15 +114,10 @@
         cd.show()
 
     def changeEvent(self, event):
-<<<<<<< HEAD
-        if event.type() == event.EnabledChange:
+        if event.type() == event.Type.EnabledChange:
             if self._color is None:
                 color = [127, 127, 127]
             elif self.isEnabled():
-=======
-        if event.type() == event.Type.EnabledChange:
-            if self.isEnabled():
->>>>>>> 53fbabcc
                 color = self._color
             else:
                 color = [int((c + 218)/2) for c in self._color]
