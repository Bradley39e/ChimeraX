--- conflicted
+++ resolved
@@ -190,8 +190,7 @@
     def __init__(self, parent=None, title=''):
         QWidget.__init__(self, parent=parent)
 
-<<<<<<< HEAD
-        from PyQt5.QtWidgets import QFrame, QToolButton, QGridLayout, QSizePolicy
+        from PySide2.QtWidgets import QFrame, QToolButton, QGridLayout, QSizePolicy
         self.content_area = c = QFrame(self)
         self.main_layout = layout = QGridLayout(self)
 
@@ -199,17 +198,8 @@
             b = None
         else:
             b = QToolButton(self)
-            from PyQt5.QtCore import Qt
+            from PySide2.QtCore import Qt
             b.setStyleSheet("QToolButton { border: none; font: 14px; }")
-=======
-        from PySide2.QtWidgets import QFrame, QToolButton, QGridLayout, QSizePolicy
-        self.content_area = c = QFrame()
-        self.toggle_button = b = QToolButton()
-        self.main_layout = layout = QGridLayout()
-
-        from PySide2.QtCore import Qt
-        b.setStyleSheet("QToolButton { border: none; font: 14px; }")
->>>>>>> 42a98524
         # TODO: Could not figure out a way to reduce left padding on disclosure arrow on Mac Qt 5.9
 #        b.setAttribute(Qt.WA_LayoutUsesWidgetRect)  # Avoid extra padding on Mac
 #        b.setStyleSheet("QToolButton { margin: 0; padding-left: 0px; border: none; font: 14px; }")
@@ -238,24 +228,14 @@
             row += 1
         layout.addWidget(c, row, 0, 1, 3)
 
-<<<<<<< HEAD
     def toggle_panel_display(self, checked = None):
         if checked is None:
             checked = (self.content_area.maximumHeight() == 0)
         tb = self.toggle_button
         if tb:
-            from PyQt5.QtCore import Qt
+            from PySide2.QtCore import Qt
             arrow_type = Qt.DownArrow if checked else Qt.RightArrow
             tb.setArrowType(arrow_type)
-=======
-
-        b.clicked.connect(self.toggle_panel_display)
-
-    def toggle_panel_display(self, checked):
-        from PySide2.QtCore import Qt
-        arrow_type = Qt.DownArrow if checked else Qt.RightArrow
-        self.toggle_button.setArrowType(arrow_type)
->>>>>>> 42a98524
         c = self.content_area
         h = c.sizeHint().height() if checked else 0
         c.setMaximumHeight(h)
