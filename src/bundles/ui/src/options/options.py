--- conflicted
+++ resolved
@@ -803,22 +803,14 @@
         self._left_text = QLabel()
         self._left_text.setWordWrap(True)
         self._left_text.setAlignment(Qt.AlignLeft | Qt.AlignTop)
-<<<<<<< HEAD
-        layout.addWidget(self._left_text, 1, 0, alignment=Qt.AlignLeft | Qt.AlignTop)
-=======
         layout.addWidget(self._left_text, 1, 0)
->>>>>>> 754e13d3
         self._value_text = QLabel()
         self._value_text.setAlignment(Qt.AlignCenter | Qt.AlignTop)
         layout.addWidget(self._value_text, 1, 1, alignment=Qt.AlignCenter | Qt.AlignTop)
         self._right_text = QLabel()
         self._right_text.setWordWrap(True)
         self._right_text.setAlignment(Qt.AlignRight | Qt.AlignTop)
-<<<<<<< HEAD
-        layout.addWidget(self._right_text, 1, 2, alignment=Qt.AlignRight | Qt.AlignTop)
-=======
         layout.addWidget(self._right_text, 1, 2)
->>>>>>> 754e13d3
         self._format = "%%.%df" % decimal_places
         self._slider.valueChanged.connect(self._slider_value_changed)
         self._slider.sliderReleased.connect(self._slider_released)
