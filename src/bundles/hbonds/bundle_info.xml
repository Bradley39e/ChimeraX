--- conflicted
+++ resolved
@@ -1,52 +1,49 @@
-<BundleInfo name="ChimeraX-Hbonds" version="1.0" package="chimerax.atomic.hbonds"
-  	    minSessionVersion="1" maxSessionVersion="1">
-
-  <!-- Additional information about bundle source -->
-  <Author>UCSF RBVI</Author>
-  <Email>chimerax@cgl.ucsf.edu</Email>
-  <URL>https://www.rbvi.ucsf.edu/chimerax/</URL>
-
-  <!-- Synopsis is a one-line description
-       Description is a full multi-line description -->
-  <Synopsis>Identify hydrogen bonds in and among structures</Synopsis>
-  <Description>Identify hydrogen bonds in and among structures</Description>
-
-  <!-- Categories is a list where this bundle should appear -->
-  <Categories>
-    <Category name="Structure Analysis"/>
-  </Categories>
-
-  <!-- Dependencies on other ChimeraX/Python packages -->
-  <Dependencies>
-    <Dependency name="ChimeraX-Core" version=">=0.1"/>
-<<<<<<< HEAD
-    <Dependency name="ChimeraX-ChemGroup" version=">=1.0"/>
-=======
-    <Dependency name="ChimeraX-Atomic" version=">=1.0"/>
-    <Dependency name="ChimeraX-Atom_Search" version=">=1.0"/>
->>>>>>> 720b0cc7
-  </Dependencies>
-
-  <!-- Python and ChimeraX-specific classifiers
-       From https://pypi.python.org/pypi?%3Aaction=list_classifiers
-       Some Python classifiers are always inserted by the build process.
-       These include the Environment and Operating System classifiers
-       as well as:
-         Framework :: ChimeraX
-         Intended Audience :: Science/Research
-         Programming Language :: Python :: 3
-         Topic :: Scientific/Engineering :: Visualization
-         Topic :: Scientific/Engineering :: Chemistry
-         Topic :: Scientific/Engineering :: Bio-Informatics
-       The "ChimeraX :: Bundle" classifier is also supplied automatically.  -->
-  <Classifiers>
-    <!-- Development Status should be compatible with bundle version number -->
-    <PythonClassifier>Development Status :: 2 - Pre-Alpha</PythonClassifier>
-    <PythonClassifier>License :: Free for non-commercial use</PythonClassifier>
-]
-    <ChimeraXClassifier>ChimeraX :: Command :: hbonds :: Structure Analysis :: Find hydrogen bonds</ChimeraXClassifier>
-    <ChimeraXClassifier>ChimeraX :: Command :: ~hbonds :: Structure Analysis :: Clear hydrogen bonds</ChimeraXClassifier>
-]
-  </Classifiers>
-
-</BundleInfo>
+<BundleInfo name="ChimeraX-Hbonds" version="1.0" package="chimerax.atomic.hbonds"
+  	    minSessionVersion="1" maxSessionVersion="1">
+
+  <!-- Additional information about bundle source -->
+  <Author>UCSF RBVI</Author>
+  <Email>chimerax@cgl.ucsf.edu</Email>
+  <URL>https://www.rbvi.ucsf.edu/chimerax/</URL>
+
+  <!-- Synopsis is a one-line description
+       Description is a full multi-line description -->
+  <Synopsis>Identify hydrogen bonds in and among structures</Synopsis>
+  <Description>Identify hydrogen bonds in and among structures</Description>
+
+  <!-- Categories is a list where this bundle should appear -->
+  <Categories>
+    <Category name="Structure Analysis"/>
+  </Categories>
+
+  <!-- Dependencies on other ChimeraX/Python packages -->
+  <Dependencies>
+    <Dependency name="ChimeraX-Core" version=">=0.1"/>
+    <Dependency name="ChimeraX-Atomic" version=">=1.0"/>
+    <Dependency name="ChimeraX-Atom_Search" version=">=1.0"/>
+    <Dependency name="ChimeraX-ChemGroup" version=">=1.0"/>
+  </Dependencies>
+
+  <!-- Python and ChimeraX-specific classifiers
+       From https://pypi.python.org/pypi?%3Aaction=list_classifiers
+       Some Python classifiers are always inserted by the build process.
+       These include the Environment and Operating System classifiers
+       as well as:
+         Framework :: ChimeraX
+         Intended Audience :: Science/Research
+         Programming Language :: Python :: 3
+         Topic :: Scientific/Engineering :: Visualization
+         Topic :: Scientific/Engineering :: Chemistry
+         Topic :: Scientific/Engineering :: Bio-Informatics
+       The "ChimeraX :: Bundle" classifier is also supplied automatically.  -->
+  <Classifiers>
+    <!-- Development Status should be compatible with bundle version number -->
+    <PythonClassifier>Development Status :: 2 - Pre-Alpha</PythonClassifier>
+    <PythonClassifier>License :: Free for non-commercial use</PythonClassifier>
+]
+    <ChimeraXClassifier>ChimeraX :: Command :: hbonds :: Structure Analysis :: Find hydrogen bonds</ChimeraXClassifier>
+    <ChimeraXClassifier>ChimeraX :: Command :: ~hbonds :: Structure Analysis :: Clear hydrogen bonds</ChimeraXClassifier>
+]
+  </Classifiers>
+
+</BundleInfo>