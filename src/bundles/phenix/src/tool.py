--- conflicted
+++ resolved
@@ -27,8 +27,7 @@
             map=None):
         # if 'model' is None, we are being restored from a session and _finalize_init() will be called later
         super().__init__(session, tool_name, douse_model, compare_info=(orig_model, compared_waters),
-<<<<<<< HEAD
-            model_labels=("input", "douse"))
+            model_labels=("input", "douse"), compare_map=map)
 
 from chimerax.core.settings import Settings
 from .douse import command_defaults as defaults
@@ -141,7 +140,4 @@
         if verbose != defaults['verbose']:
             cmd += " verbose %s" % BoolArg.unparse(verbose)
         from chimerax.core.commands import run
-        run(self.session, cmd)
-=======
-            model_labels=("input", "douse"), compare_map=map)
->>>>>>> 5dc9fc12
+        run(self.session, cmd)