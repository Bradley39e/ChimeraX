<<<<<<< HEAD
<BundleInfo name="ChimeraX-OpenCommand" version="1.6.1" package="chimerax.open_command"
=======
<BundleInfo name="ChimeraX-OpenCommand" version="1.7" package="chimerax.open_command"
>>>>>>> 4ef3c0aa
            minSessionVersion="1" maxSessionVersion="1">

  <!-- Additional information about bundle source -->
  <Author>UCSF RBVI</Author>
  <Email>chimerax@cgl.ucsf.edu</Email>
  <URL>https://www.rbvi.ucsf.edu/chimerax/</URL>

  <!-- Synopsis is a one-line description
       Description is a full multi-line description -->
  <Synopsis>Manages 'open' command extensibility</Synopsis>
  <Description>Handles 'open' command and manages bundles extending its capabilities</Description>

  <!-- Categories is a list where this bundle should appear -->
  <Categories>
    <Category name="Commands"/>
  </Categories>

  <!-- Initializations controls when this bundle is initialized relative to other bundles -->
  <Initializations>
    <InitAfter type="manager" bundle="ChimeraX-DataFormats"/>
  </Initializations>

  <!-- Dependencies on other ChimeraX/Python packages -->
  <Dependencies>
    <Dependency name="ChimeraX-Core" version="~=1.2"/>
    <Dependency name="ChimeraX-DataFormats" version="~=1.2"/>
    <Dependency name="ChimeraX-IO" version="~=1.0"/>
    <Dependency name="ChimeraX-UI" version="~=1.0"/>
  </Dependencies>

  <Managers>
    <Manager name="open command"/>
  </Managers>

  <Classifiers>
    <!-- Development Status should be compatible with bundle version number -->
    <PythonClassifier>Development Status :: 2 - Pre-Alpha</PythonClassifier>
    <PythonClassifier>License :: Free for non-commercial use</PythonClassifier>
    <ChimeraXClassifier>Command :: open :: General :: Open/fetch data files</ChimeraXClassifier>
    <ChimeraXClassifier>Command :: usage open :: General :: Show syntax of 'open' command</ChimeraXClassifier>
  </Classifiers>

</BundleInfo><|MERGE_RESOLUTION|>--- conflicted
+++ resolved
@@ -1,8 +1,4 @@
-<<<<<<< HEAD
-<BundleInfo name="ChimeraX-OpenCommand" version="1.6.1" package="chimerax.open_command"
-=======
 <BundleInfo name="ChimeraX-OpenCommand" version="1.7" package="chimerax.open_command"
->>>>>>> 4ef3c0aa
             minSessionVersion="1" maxSessionVersion="1">
 
   <!-- Additional information about bundle source -->
