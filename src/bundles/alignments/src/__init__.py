# vim: set expandtab shiftwidth=4 softtabstop=4:

# === UCSF ChimeraX Copyright ===
# Copyright 2016 Regents of the University of California.
# All rights reserved.  This software provided pursuant to a
# license agreement containing restrictions on its disclosure,
# duplication and use.  For details see:
# http://www.rbvi.ucsf.edu/chimerax/docs/licensing.html
# This notice must be embedded in or attached to all copies,
# including partial copies, of the software or any revisions
# or derivations thereof.
# === UCSF ChimeraX Copyright ===

<<<<<<< HEAD
from .cmd import SeqArg, AlignSeqPairArg
=======
from .cmd import get_alignment_sequence
>>>>>>> f89586ac

from chimerax.core.toolshed import BundleAPI

class _AlignmentsBundleAPI(BundleAPI):

    @staticmethod
    def get_class(class_name):
        if class_name == "AlignmentsManager":
            from . import manager
            return manager.AlignmentsManager
        elif class_name == "Alignment":
            from . import alignment
            return alignment.Alignment

    @staticmethod
    def initialize(session, bundle_info):
        """Install alignments manager into existing session"""
        from . import settings
        settings.init(session)

        from .manager import AlignmentsManager
        session.alignments = AlignmentsManager(session, bundle_info)

    @staticmethod
    def finish(session, bundle_info):
        """De-install alignments manager from existing session"""
        del session.alignments

    @staticmethod
    def open_file(session, stream, file_name, format_name, alignment=True,
            ident=None, auto_associate=True):
        from .parse import open_file
        return open_file(session, stream, file_name, format_name=format_name.upper(),
            alignment=alignment, ident=ident, auto_associate=auto_associate)

    @staticmethod
    def register_command(command_name, logger):
        # 'register_command' is lazily called when the command is referenced
        from . import cmd
        cmd.register_seqalign_command(logger)

bundle_api = _AlignmentsBundleAPI()<|MERGE_RESOLUTION|>--- conflicted
+++ resolved
@@ -11,11 +11,7 @@
 # or derivations thereof.
 # === UCSF ChimeraX Copyright ===
 
-<<<<<<< HEAD
-from .cmd import SeqArg, AlignSeqPairArg
-=======
-from .cmd import get_alignment_sequence
->>>>>>> f89586ac
+from .cmd import get_alignment_sequence, SeqArg, AlignmentArg, AlignSeqPairArg
 
 from chimerax.core.toolshed import BundleAPI
 
