# === UCSF ChimeraX Copyright ===
# Copyright 2016 Regents of the University of California.
# All rights reserved.  This software provided pursuant to a
# license agreement containing restrictions on its disclosure,
# duplication and use.  For details see:
# http://www.rbvi.ucsf.edu/chimerax/docs/licensing.html
# This notice must be embedded in or attached to all copies,
# including partial copies, of the software or any revisions
# or derivations thereof.
# === UCSF ChimeraX Copyright ===

# -----------------------------------------------------------------------------
#
def connect(session, ip_address = None, port = 52194, name = None, color = None,
            head_image = None, copy_scene = True):
    '''Allow two ChimeraX instances to show each others' mouse positions or
    VR handcontroller and headset positions.

    Parameters
    ----------
    ip_address : string
      IP address of the other ChimeraX to sync with, for example, "169.230.21.39".
      One ChimeraX specifies this as "accept" which starts listening for connections
      on the host machines IP address which is reported to the log.  Then the other ChimeraX
      specifies that server IP address.  If no address is specified, the current connections
      are reported to the log.  If "quit" is specified then connections are dropped and
      the server is closed.
    port : int
      Port number to connect to.  Can be omitted in which case default 52194 is used.
    name : string
      Name to identify this ChimeraX on remote machines.
    color : Color
      Color for my mouse pointer shown on other machines
    head_image : string
      Path to PNG or JPG image file for image to use for VR head depiction.
    copy_scene : bool
      Whether to copy the open models to the peer machines.
    '''

    if ip_address is None:
        s = connection_server(session)
        if s is None:
            msg = "No ChimeraX connections"
        else:
            lines = []
            lip = s.listen_ip_port()
            if lip:
                lines.append("Listening for ChimeraX connections at %s port %d" % lip)
            clist = s.connected_ip_port_list()
            if clist:
                lines.extend(["Connected to %s port %d" % (ip,port) for (ip,port) in clist])
            msg = '\n'.join(lines) if lines else "No ChimeraX connections"
        session.logger.status(msg, log = True)
    elif ip_address == 'accept':
        s = connection_server(session, create = True)
        s.listen(port)
        msg = "Listening for ChimeraX connections at %s port %d" % s.listen_ip_port()
        session.logger.status(msg, log = True)
    else:
        s = connection_server(session, create = True)
        s.connect(ip_address, port)

    if name is not None:
        s = connection_server(session)
        if s:
            s._name = name

    if color is not None:
        s = connection_server(session)
        if s:
            s.set_color(color.uint8x4())

    if head_image is not None:
        s = connection_server(session)
        if s:
            s.vr_tracker.new_head_image(head_image)

    if copy_scene:
        s = connection_server(session)
        if s:
            s.copy_scene(copy_scene)

# -----------------------------------------------------------------------------
#
def connect_close(session):
    '''Close all connection shared pointers.'''
    s = connection_server(session)
    if s:
        s.close_all_connections()

        
# -----------------------------------------------------------------------------
# Register the connect command for ChimeraX.
#
def register_connect_command(logger):
    from chimerax.core.commands import CmdDesc, register, create_alias
    from chimerax.core.commands import StringArg, IntArg, ColorArg, OpenFileNameArg, BoolArg
    desc = CmdDesc(optional = [('ip_address', StringArg)],
                   keyword = [('port', IntArg),
                              ('name', StringArg),
                              ('color', ColorArg),
                              ('head_image', OpenFileNameArg),
                              ('copy_scene', BoolArg)],
                   synopsis = 'Show synchronized mouse or VR hand controllers between two ChimeraX instances')
    register('connect', desc, connect, logger=logger)
    desc = CmdDesc(synopsis = 'Close synchronized pointer connection')
    register('connect close', desc, connect_close, logger=logger)

# -----------------------------------------------------------------------------
#
def connection_server(session, create = False):
    if hasattr(session, '_connect_server'):
        s =session._connect_server
    elif create:
        session._connect_server = s = ConnectServer(session)
    else:
        s = None
    return s

# -----------------------------------------------------------------------------
#
class ConnectServer:
    def __init__(self, session):
        self._session = session
        self._name = 'remote'
        self._color = (0,255,0,255)	# Tracking model color
        self._server = None
        self._connections = []		# List of QTcpSocket
        self._message_buffer = {}	# Map of socket to bytearray of buffered data
        self._peer_ids = {}		# Number associated with each ChimeraX instance passed in messages from server.
        self._next_peer_id = 1
        self._trackers = []
        self._mouse_tracker = None
        self._vr_tracker = None
        self._copy_scene = True

    def set_color(self, color):
        self._color = color
        
    @property
    def connected(self):
        c = self._connections
        return len(c) > 0
    
    def listen_ip_port(self):
        s = self._server
        if s and s.isListening():
            return (s.serverAddress().toString(), s.serverPort())
        return None
    
    def connected_ip_port_list(self):
        return [(c.peerAddress().toString(), c.peerPort()) for c in self._connections]

    def listen(self, port):
        if self._server:
            return
        from PyQt5.QtNetwork import QTcpServer, QHostAddress
        self._server = s = QTcpServer()
        aa = self._available_server_ipv4_addresses()
        a = aa[0] if aa else QHostAddress.Any
        if not s.listen(a, port):
            self._session.logger.warning('QTcpServer.listen() failed: %s' % s.errorString())
        else:
            s.newConnection.connect(self._new_connection)
        self._color = (255,255,0,255)

    @property
    def listening(self):
        return self._server is not None

    def _available_server_ipv4_addresses(self):
        from PyQt5.QtNetwork import QNetworkInterface, QAbstractSocket
        a = [ha for ha in QNetworkInterface.allAddresses()
             if not ha.isLoopback()
             and not ha.isNull()
             and ha.protocol() == QAbstractSocket.IPv4Protocol
             and not ha.toString().startswith('169.254')] # Exclude link-local addresses
        return a

    def copy_scene(self, copy):
        self._copy_scene = copy
        if copy:
            self._copy_scene_to_peers(self._connections)
        
    def connect(self, ip_address, port):
        if self._server:
            raise RuntimeError('ConnectServer: Must call either listen, or connect, not both')
        from PyQt5.QtNetwork import QTcpSocket
        socket = QTcpSocket()
        def socket_error(error_type, self=self, socket=socket):
            self._socket_error(error_type, socket)
        socket.error.connect(socket_error)
        socket.connectToHost(ip_address, port)
        self._add_connection(socket)

    def close_all_connections(self):
        if self._trackers:
            for t in self._trackers:
                t.delete()
            self._trackers = []

        con = tuple(self._connections)
        for socket in con:
            socket.close()
        self._connections = []
        self._peer_ids = {}
        
        if self._server:
            self._server.close()
            self._server = None
        
    def _new_connection(self):
        s = self._server
        while s.hasPendingConnections():
            socket = s.nextPendingConnection()
            self._add_connection(socket)
            self._session.logger.info('Connection accepted from %s port %d'
                                      % (socket.peerAddress().toString(), socket.peerPort()))

    def _add_connection(self, socket):
        socket.disconnected.connect(self._disconnected)
        self._connections.append(socket)

        # Register callback called when data available to read on socket.
        def read_socket(self=self, socket=socket):
            while self._message_received(socket):
                pass
        socket.readyRead.connect(read_socket)

        self._initiate_tracking()
        if self._copy_scene:
            self._copy_scene_to_peers([socket])

    def _copy_scene_to_peers(self, sockets):
        if self._session.models.empty():
            return
        msg = {'scene': self._encode_session()}
        self._send_message(msg, sockets=sockets)

    def _encode_session(self):
        from io import BytesIO
        stream = BytesIO()
        self._session.save(stream, version=3)
        from base64 import b64encode
        sbytes = b64encode(stream.getbuffer())
        return sbytes

    def _restore_session(self, base64_sbytes):
        from base64 import b64decode
        sbytes = b64decode(base64_sbytes)
        from io import BytesIO
        stream = BytesIO(sbytes)
        self._session.restore(stream)
            
    @property
    def vr_tracker(self):
        self._initiate_tracking()
        return self._vr_tracker
    
    def _initiate_tracking(self):
        if not self._trackers:
            s = self._session
            self._mouse_tracker = mt = MouseTracking(s, self)
            self._vr_tracker = vrt = VRTracking(s, self)
            self._trackers = [mt, vrt]

    def _message_received(self, socket):
        msg = self._decode_socket_message(socket)
        if msg is None:
            return  False # Did not get full message yet.
        if 'id' not in msg:
            msg['id'] = self._peer_id(socket)
        if 'scene' in msg:
            self._restore_session(msg['scene'])
        for t in self._trackers:
            t.update_model(msg)
        self._relay_message(msg)
        return True

    def _send_message(self, msg, sockets = None):
        if 'id' not in msg and self._server:
            msg['id'] = 0
        ba = self._encode_message_data(msg)
        if sockets is None:
            sockets = self._connections
        for socket in sockets:
            socket.write(ba)

    def _encode_message_data(self, msg_data):
        '''
        msg_data is a dictionary which is sent as a string
        prepended by 4 bytes giving the length of the dictionary string.
        We include the length in order to know where a dictionary ends
        when transmitted over a socket.
        '''
        msg = repr(msg_data).encode('utf-8')
        from numpy import array, uint32
        msg_len = array([len(msg)], uint32).tobytes()
        from PyQt5.QtCore import QByteArray
        ba = QByteArray(msg_len + msg)
        return ba

    def _decode_socket_message(self, socket):
        '''
        Return dictionary decoded from socket stream.
        If message is incomplete buffer bytes and return None.
        '''
        rbytes = socket.readAll()

#        lmsg = ('Received %d bytes from %s:%d, xyz = %s'
#                % (len(bytes), socket.peerAddress().toString(), socket.peerPort(), bytes))
#        self._session.logger.info(lmsg)

        mbuf = self._message_buffer
        if socket not in mbuf:
            mbuf[socket] = bytearray()
        msg_bytes = mbuf[socket]
        msg_bytes.extend(rbytes)

        if len(msg_bytes) < 4:
            return None

        from numpy import frombuffer, uint32
        msg_len = frombuffer(msg_bytes[:4], uint32)[0]
        if len(msg_bytes) < msg_len + 4:
            return None

        msg = msg_bytes[4:4+msg_len].decode('utf-8')
        mbuf[socket] = msg_bytes[4+msg_len:]
        import ast
        msg_data = ast.literal_eval(msg)
        return msg_data

    def _relay_message(self, msg):
        if len(self._connections) <= 1 or self._server is None:
            return
        emsg = self._encode_message_data(msg)
        for socket, pid in self._peer_ids.items():
            if pid != msg['id']:
                socket.write(emsg)

    def _peer_id(self, socket):
        pids = self._peer_ids
        if socket in pids:
            pid = pids[socket]
        else:
            pids[socket] = pid = self._next_peer_id
            self._next_peer_id += 1
        return pid
            
    def _socket_error(self, error_type, socket):
        self._session.logger.info('Socket error %s' % socket.errorString())
        if self._server is None:
            self.close_all_connections()
        else:
            self._socket_closed(socket)

    def _disconnected(self):
        con = []
        from PyQt5.QtNetwork import QAbstractSocket
        for c in self._connections:
            if c.state() == QAbstractSocket.ConnectedState:
                con.append(c)
            else:
                self._socket_closed(c)
        self._connections = con

    def _socket_closed(self, socket):
        if socket in self._peer_ids:
            peer_id = self._peer_id(socket)
            del self._peer_ids[socket]
            for t in self._trackers:
                t.remove_model(peer_id)
        if socket in self._message_buffer:
            del self._message_buffer[socket]
        self._session.logger.status('Disconnected connection from %s:%d'
                                    % (socket.peerAddress().toString(), socket.peerPort()))

class PointerModels:
    '''Manage mouse or VR pointer models for all connected hosts.'''
    def __init__(self, session):
        self._session = session
        self._pointer_models = {}	# Map peer id to MousePointerModel

    def delete(self):
        for peer_id in tuple(self._pointer_models.keys()):
            self.remove_model(peer_id)

    def pointer_model(self, peer_id = None):
        pm = self._pointer_models
        if peer_id in pm:
            m = pm[peer_id]
        else:
            m = self.make_pointer_model(self._session)
            self._session.models.add([m])
            pm[peer_id] = m
        return m

    def make_pointer_model(self, session):
        # Must be defined by subclass.
        pass

    def update_model(self, msg):
        m = self.pointer_model(msg.get('id'))
        m.update_pointer(msg)

    def remove_model(self, peer_id):
        pm = self._pointer_models
        if peer_id in pm:
            m = pm[peer_id]
            del pm[peer_id]
            self._session.models.close([m])

class MouseTracking(PointerModels):
    def __init__(self, session, connect):
        PointerModels.__init__(self, session)
        self._connect = connect		# ConnectServer instance

        t = session.triggers
        self._mouse_hover_handler = t.add_handler('mouse hover', self._mouse_hover_cb)

    def delete(self):
        t = self._session.triggers
        t.remove_handler(self._mouse_hover_handler)
        self._mouse_hover_handler = None

        PointerModels.delete(self)

    def update_model(self, msg):
        if 'mouse' in msg:
            PointerModels.update_model(self, msg)

    def make_pointer_model(self, session):
        return MousePointerModel(self._session, 'my pointer')

    def _mouse_hover_cb(self, trigger_name, xyz):
        c = self._session.main_view.camera
        from chimerax.vive.vr import SteamVRCamera
        if isinstance(c, SteamVRCamera):
            return

        axis = c.view_direction()
        msg = {'name': self._connect._name,
               'color': tuple(self._connect._color),
               'mouse': (tuple(xyz), tuple(axis)),
               }

        # Update my own mouse pointer position
        self.update_model(msg)

        # Tell connected peers my new mouse pointer position.
        self._connect._send_message(msg)

from chimerax.core.models import Model
class MousePointerModel(Model):
    SESSION_SAVE = False
    
    def __init__(self, session, name, radius = 1, height = 3, color = (0,255,0,255)):
        Model.__init__(self, name, session)
        from chimerax.core.surface import cone_geometry
        va, na, ta = cone_geometry(radius = radius, height = height)
        va[:,2] -= 0.5*height	# Place tip of cone at origin
        self.vertices = va
        self.normals = na
        self.triangles = ta
        self.color = color

    def update_pointer(self, msg):
        if 'name' in msg:
            if 'id' in msg:  # If id not in msg leave name as "my pointer".
                self.name = '%s pointer' % msg['name']
        if 'color' in msg:
            self.color = msg['color']
        if 'mouse' in msg:
            xyz, axis = msg['mouse']
            from chimerax.core.geometry import vector_rotation, translation
            p = translation(xyz) * vector_rotation((0,0,1), axis)
            self.position = p

class VRTracking(PointerModels):
    def __init__(self, session, connect, sync_coords = True):
        PointerModels.__init__(self, session)
        self._connect = connect		# ConnectServer instance
        self._sync_coords = sync_coords

        t = session.triggers
        self._vr_tracking_handler = t.add_handler('new frame', self._vr_tracking_cb)
        self._vr_update_interval = 9	# Send vr position every N frames.
        self._last_room_to_scene = None
        self._new_head_image = None	# Path to image file

    def delete(self):
        t = self._session.triggers
        t.remove_handler(self._vr_tracking_handler)
        self._vr_tracking_handler = None

        PointerModels.delete(self)

    def update_model(self, msg):
        if 'vr coords' in msg and self._sync_coords:
            c = self._session.main_view.camera
            from chimerax.vive.vr import SteamVRCamera
            if isinstance(c, SteamVRCamera):
                from chimerax.core.geometry import Place
                c.room_to_scene = Place(matrix = msg['vr coords'])
                self._last_room_to_scene = c.room_to_scene
        if 'vr head' in msg:
            PointerModels.update_model(self, msg)

    def make_pointer_model(self, session):
        return VRPointerModel(self._session, 'vr head and hands')

    def new_head_image(self, path):
        self._new_head_image = path
        
    def _vr_tracking_cb(self, trigger_name, *unused):
        v = self._session.main_view
        c = v.camera
        from chimerax.vive.vr import SteamVRCamera
        if not isinstance(c, SteamVRCamera):
            return
        if v.frame_number % self._vr_update_interval != 0:
            return

        msg = {'name': self._connect._name,
               'color': tuple(self._connect._color),
               'vr head': self._head_position(c),
               'vr hands': self._hand_positions(c),
               }
        if c.room_to_scene is not self._last_room_to_scene:
            msg['vr coords'] = _place_matrix(c.room_to_scene)
            self._last_room_to_scene = c.room_to_scene
        if self._new_head_image:
            from base64 import b64encode
            hf = open(self._new_head_image, 'rb')
            msg['vr head image'] = b64encode(hf.read())
            hf.close()
            self._new_head_image = None
            
        # Tell connected peers my new vr state
        self._connect._send_message(msg)

    def _head_position(self, vr_camera):
        from chimerax.core.geometry import scale
        return _place_matrix(vr_camera.position * scale(1/vr_camera.scene_scale))

    def _hand_positions(self, vr_camera):
        return [_place_matrix(h.position) for h in vr_camera._controller_models]

from chimerax.core.models import Model
class VRPointerModel(Model):
<<<<<<< HEAD
    SESSION_SAVE = False
    
    def __init__(self, session, name, color = (0,255,0,255), sync_coords = True):
=======
    def __init__(self, session, name, color = (0,255,0,255)):
>>>>>>> 29c44770
        Model.__init__(self, name, session)
        self._head = h = VRHeadModel(session)
        self.add([h])
        self._hands = []
        self._color = color

    def _hand_models(self, nhands):
        new_hands = [VRHandModel(self.session, 'hand %d' % (i+1), color=self._color)
                     for i in range(len(self._hands), nhands)]
        if new_hands:
            self.add(new_hands)
            self._hands.extend(new_hands)
        return self._hands[:nhands]

    def update_pointer(self, msg):
        if 'name' in msg:
            if 'id' in msg:  # If id not in msg leave name as "my pointer".
                self.name = '%s vr head and hands' % msg['name']
        if 'color' in msg:
            for h in self._hands:
                h.color = msg['color']
        if 'vr head' in msg:
            from chimerax.core.geometry import Place
            self._head.position = Place(matrix = msg['vr head'])
        if 'vr head image' in msg:
            self._head.update_image(msg['vr head image'])
        if 'vr hands' in msg:
            hpos = msg['vr hands']
            from chimerax.core.geometry import Place
            for h,hm in zip(self._hand_models(len(hpos)), hpos):
                h.position = Place(matrix = hm)

class VRHandModel(Model):
    '''Radius and height in meters.'''
    SESSION_SAVE = False
    
    def __init__(self, session, name, radius = 0.04, height = 0.2, color = (0,255,0,255)):
        Model.__init__(self, name, session)
        from chimerax.core.surface import cone_geometry
        va, na, ta = cone_geometry(radius = radius, height = height, points_up = False)
        va[:,2] += 0.5*height	# Place tip of cone at origin
        self.vertices = va
        self.normals = na
        self.triangles = ta
        self.color = color

class VRHeadModel(Model):
    '''Size in meters.'''
    SESSION_SAVE = False
    default_face_file = 'face.png'
    def __init__(self, session, name = 'head', size = 0.3, image_file = None):
        Model.__init__(self, name, session)
        
        r = size / 2
        from chimerax.core.surface import box_geometry
        va, na, ta = box_geometry((-r,-r,-0.1*r), (r,r,0.1*r))
        self.vertices = va
        self.normals = na
        self.triangles = ta
        self.color = (255,255,255,255)

        if image_file is None:
            from os.path import join, dirname
            image_file = join(dirname(__file__), self.default_face_file)
        from PyQt5.QtGui import QImage
        qi = QImage(image_file)
        from chimerax.core.graphics import qimage_to_numpy, Texture
        rgba = qimage_to_numpy(qi)
        from numpy import zeros, float32
        tc = zeros((24,2), float32)
        tc[:] = 0.5
        tc[8:12,:] = ((0,0), (1,0), (0,1), (1,1))

        self.texture = Texture(rgba)
        self.texture_coordinates = tc

    def update_image(self, base64_image_bytes):
        from base64 import b64decode
        image_bytes = b64decode(base64_image_bytes)
        from PyQt5.QtGui import QImage
        qi = QImage()
        qi.loadFromData(image_bytes)
        from chimerax.core.graphics import qimage_to_numpy, Texture
        rgba = qimage_to_numpy(qi)
        r = self.session.main_view.render
        r.make_current()
        self.texture.delete_texture()
        self.texture = Texture(rgba)

def _place_matrix(p):
    '''Encode Place as tuple for sending over socket.'''
    return tuple(tuple(row) for row in p.matrix)<|MERGE_RESOLUTION|>--- conflicted
+++ resolved
@@ -549,13 +549,9 @@
 
 from chimerax.core.models import Model
 class VRPointerModel(Model):
-<<<<<<< HEAD
     SESSION_SAVE = False
     
-    def __init__(self, session, name, color = (0,255,0,255), sync_coords = True):
-=======
     def __init__(self, session, name, color = (0,255,0,255)):
->>>>>>> 29c44770
         Model.__init__(self, name, session)
         self._head = h = VRHeadModel(session)
         self.add([h])
