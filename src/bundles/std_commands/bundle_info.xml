--- conflicted
+++ resolved
@@ -23,11 +23,8 @@
     <Dependency name="ChimeraX-Dssp" version="~=2.0"/>
     <Dependency name="ChimeraX-Geometry" version="~=1.0"/>
     <Dependency name="ChimeraX-Graphics" version="~=1.0"/>
-<<<<<<< HEAD
     <Dependency name="ChimeraX-MapFit" version="~=2.0"/>
-=======
     <Dependency name="ChimeraX-mmCIF" version="~=2.0"/>
->>>>>>> b48c1261
   </Dependencies>
 
   <Classifiers>
