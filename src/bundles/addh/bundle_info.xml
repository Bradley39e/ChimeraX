<<<<<<< HEAD
<BundleInfo name="ChimeraX-AddH" version="2.2.2" package="chimerax.addh"
=======
<BundleInfo name="ChimeraX-AddH" version="2.2.3" package="chimerax.addh"
>>>>>>> 44389f70
  	    minSessionVersion="1" maxSessionVersion="1">

  <!-- Additional information about bundle source -->
  <Author>UCSF RBVI</Author>
  <Email>chimerax@cgl.ucsf.edu</Email>
  <URL>https://www.rbvi.ucsf.edu/chimerax/</URL>

  <!-- Synopsis is a one-line description
       Description is a full multi-line description -->
  <Synopsis>Add hydrogens</Synopsis>
  <Description>Add hydrogens, using steric criteria and optionally H-bonds</Description>

  <!-- Categories is a list where this bundle should appear -->
  <Categories>
    <Category name="Structure Editing"/>
  </Categories>

  <!-- Dependencies on other ChimeraX/Python packages -->
  <Dependencies>
    <Dependency name="ChimeraX-Core" version="~=1.0"/>
    <Dependency name="ChimeraX-Atomic" version="~=1.13,>=1.13.1"/>
    <Dependency name="ChimeraX-AtomSearch" version="~=2.0"/>
    <Dependency name="ChimeraX-Geometry" version="~=1.0"/>
    <Dependency name="ChimeraX-Hbonds" version="~=2.0"/>
    <Dependency name="ChimeraX-mmCIF" version="~=2.0"/>
  </Dependencies>

  <Classifiers>
    <!-- Development Status should be compatible with bundle version number -->
    <PythonClassifier>Development Status :: 2 - Pre-Alpha</PythonClassifier>
    <PythonClassifier>License :: Free for non-commercial use</PythonClassifier>
    <ChimeraXClassifier>Command :: addh :: Structure Editing :: Add hydrogens</ChimeraXClassifier>
   <ChimeraXClassifier>Tool :: Add Hydrogens :: Structure Editing :: Add hydrogens to structure</ChimeraXClassifier>
  </Classifiers>

</BundleInfo><|MERGE_RESOLUTION|>--- conflicted
+++ resolved
@@ -1,8 +1,4 @@
-<<<<<<< HEAD
-<BundleInfo name="ChimeraX-AddH" version="2.2.2" package="chimerax.addh"
-=======
 <BundleInfo name="ChimeraX-AddH" version="2.2.3" package="chimerax.addh"
->>>>>>> 44389f70
   	    minSessionVersion="1" maxSessionVersion="1">
 
   <!-- Additional information about bundle source -->
