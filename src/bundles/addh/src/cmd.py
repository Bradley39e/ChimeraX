--- conflicted
+++ resolved
@@ -18,17 +18,12 @@
 from chimerax.atomic.colors import element_color
 from chimerax.atomic.bond_geom import linear
 
-<<<<<<< HEAD
+metal_dist_default = 3.95
+
 # functions in .dock_prep may need updating if cmd_addh() call signature changes
-def cmd_addh(session, structures, *, hbond=True, in_isolation=True, metal_dist=3.95, template=False,
-    use_his_name=True, use_glu_name=True, use_asp_name=True, use_lys_name=True, use_cys_name=True):
-=======
-metal_dist_default = 3.95
-
 def cmd_addh(session, structures, *, hbond=True, in_isolation=True, metal_dist=metal_dist_default,
     template=False, use_his_name=True, use_glu_name=True, use_asp_name=True, use_lys_name=True,
     use_cys_name=True):
->>>>>>> 6c77d784
 
     if structures is None:
         from chimerax.atomic import AtomicStructure
