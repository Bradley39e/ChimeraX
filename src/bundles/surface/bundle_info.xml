--- conflicted
+++ resolved
@@ -37,20 +37,12 @@
   </CModule>
 
   <Dependencies>
-<<<<<<< HEAD
-    <Dependency name="ChimeraX-Core" version=">=0.9"/>
-    <Dependency name="ChimeraX-Geometry" version=">=1.0"/>
-    <Dependency name="ChimeraX-Graphics" version=">=1.0"/>
-    <Dependency name="ChimeraX-Map" version=">=1.0"/>
-    <Dependency name="ChimeraX-Std_Commands" version=">=1.0"/>
-    <Dependency name="ChimeraX-DataFormats" version=">=1.0"/>
-=======
     <Dependency name="ChimeraX-Core" version="~=0.9"/>
     <Dependency name="ChimeraX-Geometry" version="~=1.0"/>
     <Dependency name="ChimeraX-Graphics" version="~=1.0"/>
     <Dependency name="ChimeraX-Map" version="~=1.0"/>
     <Dependency name="ChimeraX-Std_Commands" version="~=1.0"/>
->>>>>>> 7a38d616
+    <Dependency name="ChimeraX-DataFormats" version="~=1.0"/>
   </Dependencies>
 
   <Providers manager="data formats">
