<<<<<<< HEAD
<BundleInfo name="ChimeraX-Meeting" version="2.0"
=======
<BundleInfo name="ChimeraX-Meeting" version="1.0.1"
>>>>>>> 293ca71e
	    package="chimerax.meeting"
  	    minSessionVersion="1" maxSessionVersion="1">

  <Author>UCSF RBVI</Author>
  <Email>chimerax@cgl.ucsf.edu</Email>
  <URL>https://www.rbvi.ucsf.edu/chimerax/</URL>

  <Synopsis>Shared interactive VR sessions.</Synopsis>
  <Description>Show virtual reality hand controllers or mouse from ChimeraX running on a remote machine.</Description>

  <DataFiles>
    <DataFile>face.png</DataFile>
  </DataFiles>

  <Categories>
    <Category name="General"/>
  </Categories>

  <Dependencies>
    <Dependency name="ChimeraX-Core" version="~=1.0"/>
    <Dependency name="ChimeraX-Geometry" version="~=1.0"/>
    <Dependency name="ChimeraX-Graphics" version="~=1.0"/>
    <Dependency name="ChimeraX-UI" version="~=1.0"/>
  </Dependencies>

  <Classifiers>
    <PythonClassifier>Development Status :: 2 - Pre-Alpha</PythonClassifier>
    <PythonClassifier>License :: Free for non-commercial use</PythonClassifier>
    <ChimeraXClassifier>Tool :: Meeting :: General :: Multi-person sessions</ChimeraXClassifier>
    <ChimeraXClassifier>Command :: meeting start :: General :: Create a ChimeraX meeting</ChimeraXClassifier>
    <ChimeraXClassifier>Command :: meeting join :: General :: Join a ChimeraX meeting</ChimeraXClassifier>
    <ChimeraXClassifier>Command :: meeting :: General :: Same as meeting join</ChimeraXClassifier>
    <ChimeraXClassifier>Command :: meeting close :: General :: Close a ChimeraX meeting</ChimeraXClassifier>
    <ChimeraXClassifier>Command :: meeting info :: General :: Report ChimeraX meeting info</ChimeraXClassifier>
    <ChimeraXClassifier>Command :: meeting settings :: General :: Report or set meeting default settings</ChimeraXClassifier>
    <ChimeraXClassifier>Command :: meeting server :: General :: Report or define meeting server names</ChimeraXClassifier>
    <ChimeraXClassifier>Command :: meeting unname :: General :: Deregister a meeting name</ChimeraXClassifier>
    <ChimeraXClassifier>Command :: meeting send :: General :: Copy my scene to all other meeting participants</ChimeraXClassifier>
  </Classifiers>

</BundleInfo><|MERGE_RESOLUTION|>--- conflicted
+++ resolved
@@ -1,8 +1,4 @@
-<<<<<<< HEAD
-<BundleInfo name="ChimeraX-Meeting" version="2.0"
-=======
 <BundleInfo name="ChimeraX-Meeting" version="1.0.1"
->>>>>>> 293ca71e
 	    package="chimerax.meeting"
   	    minSessionVersion="1" maxSessionVersion="1">
 
