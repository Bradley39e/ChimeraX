--- conflicted
+++ resolved
@@ -18,23 +18,13 @@
 	  bundle_builder buttons cage_builder \
 	  cellpack chem_group clashes cmd_line \
 	  color_globe connect_structure crosslinks crystal \
-<<<<<<< HEAD
-	  dicom dist_monitor dist_ui dssp exp_cmd file_history \
+	  dicom dist_monitor dist_ui dssp exp_cmd file_history function_key \
 	  gltf hbonds help_viewer ihm interfaces items_inspection label \
-	  list_info log \ map map_data map_eraser map_filter map_fit \
-	  map_series markers mask match_maker md_crds meeting mlp \
-	  model_series mmcif mmtf model_panel modeller mol2 morph \
-	  mouse_modes movie nucleotides pdb pick_blobs preset_mgr \
-	  read_pbonds registration remote_control rest_server \
-=======
-	  dicom dist_monitor dist_ui dssp exp_cmd file_history function_key \
-	  gltf hbonds help_viewer ihm interfaces label list_info log \
-	  map map_data map_eraser map_filter map_fit map_series \
+	  list_info log map map_data map_eraser map_filter map_fit map_series \
 	  markers mask match_maker md_crds meeting mlp model_series \
 	  mmcif mmtf model_panel modeller mol2 morph mouse_modes movie \
 	  nucleotides pdb pick_blobs preset_mgr read_pbonds \
 	  registration remote_control rest_server \
->>>>>>> 23a91f31
 	  residue_fit rotamer_lib_mgr rotamer_libs scheme_mgr \
 	  segger segment seq_view sim_matrices \
 	  shell shortcuts show_attr sideview \
