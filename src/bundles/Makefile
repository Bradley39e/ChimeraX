# === UCSF ChimeraX Copyright ===
# Copyright 2016 Regents of the University of California.
# All rights reserved.  This software provided pursuant to a
# license agreement containing restrictions on its disclosure,
# duplication and use.  For details see:
# http://www.rbvi.ucsf.edu/chimerax/docs/licensing.html
# This notice must be embedded in or attached to all copies,
# including partial copies, of the software or any revisions
# or derivations thereof.
# === UCSF ChimeraX Copyright ===

TOP = ../..
include $(TOP)/mk/config.make

<<<<<<< HEAD
SUBDIRS = align_algs alignments blastprotein \
	  bundle_builder cage_builder cellpack chem_group clashes cmd_line \
	  color_globe contacts crosslinks \
=======
SUBDIRS = addh align_algs alignments blastprotein \
	  bundle_builder cage_builder cellpack chem_group cmd_line \
	  color_globe contacts crosslinks dist_monitor \
>>>>>>> bfe739b5
	  exp_cmd file_history gltf hbonds help_viewer ihm label list_info \
	  log map_series_gui markers match_maker md_crds mlp model_series \
	  mmtf model_panel \
	  mol2 morph mouse_modes movie remote_control rest_server \
	  residue_fit seq_view sim_matrices shell shortcuts sideview \
	  smooth_lines spacenavigator stl storm struts \
	  test texture tug vive volume_viewer vtk wavefront_obj

include $(TOP)/mk/subdir.make

PKG_DIR = $(PYSITEDIR)/chimerax

dir:
	if [ ! -d "$(PKG_DIR)" ]; then mkdir -p $(PKG_DIR); fi

$(SUBDIR_INSTALL): dir bundle_builder.install

lint:
ifneq (,$(PYSRCS))
	$(PYLINT) $(PYSRCS)
endif

clean:
	rm -rf __pycache__

align_algs.install: alignments.install
sim_matrices.install: alignments.install
match_maker.install: align_algs.install sim_matrices.install<|MERGE_RESOLUTION|>--- conflicted
+++ resolved
@@ -12,15 +12,9 @@
 TOP = ../..
 include $(TOP)/mk/config.make
 
-<<<<<<< HEAD
-SUBDIRS = align_algs alignments blastprotein \
+SUBDIRS = addh align_algs alignments blastprotein \
 	  bundle_builder cage_builder cellpack chem_group clashes cmd_line \
-	  color_globe contacts crosslinks \
-=======
-SUBDIRS = addh align_algs alignments blastprotein \
-	  bundle_builder cage_builder cellpack chem_group cmd_line \
 	  color_globe contacts crosslinks dist_monitor \
->>>>>>> bfe739b5
 	  exp_cmd file_history gltf hbonds help_viewer ihm label list_info \
 	  log map_series_gui markers match_maker md_crds mlp model_series \
 	  mmtf model_panel \
