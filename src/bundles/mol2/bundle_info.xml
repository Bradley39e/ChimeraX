--- conflicted
+++ resolved
@@ -1,8 +1,4 @@
-<<<<<<< HEAD
-<BundleInfo name="ChimeraX-Mol2" version="2.0.1"
-=======
 <BundleInfo name="ChimeraX-Mol2" version="2.0.2"
->>>>>>> f76370b8
 	    package="chimerax.mol2"
   	    minSessionVersion="1" maxSessionVersion="1">
 
