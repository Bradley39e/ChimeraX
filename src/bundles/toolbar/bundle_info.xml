<!-- vi:set shiftwidth=2: -->
<BundleInfo name="ChimeraX-Toolbar"
<<<<<<< HEAD
	    version="2.0.0" package="chimerax.toolbar"
=======
	    version="1.1.2" package="chimerax.toolbar"
>>>>>>> 293ca71e
  	    minSessionVersion="1" maxSessionVersion="1">

  <Author>UCSF RBVI</Author>
  <Email>chimerax@cgl.ucsf.edu</Email>
  <URL>https://www.rbvi.ucsf.edu/chimerax/</URL>

  <Synopsis>Toolbar</Synopsis>
  <Description>Tabbed Toolbar

Provides a Windows ribbon-style toolbar interface
  </Description>

  <Categories>
    <Category name="General"/>
  </Categories>

  <Dependencies>
    <Dependency name="ChimeraX-Core" version="~=1.2"/>
    <Dependency name="ChimeraX-UI" version="~=1.0,>=1.18.2"/>
    <Dependency name="ChimeraX-Shortcuts" version="~=1.0"/>
    <Dependency name="ChimeraX-SelInspector" version="~=1.0"/>
    <Dependency name="ChimeraX-MouseModes" version="~=1.1"/>
    <!-- depend on everything that registers a mousemode for now,
	 so they'll exist when toolbar is made -->
    <Dependency name="ChimeraX-BondRot" version="~=2.0"/>
    <Dependency name="ChimeraX-StructMeasure" version="~=1.0"/>
    <Dependency name="ChimeraX-Label" version="~=1.0"/>
    <Dependency name="ChimeraX-Map" version="~=1.0"/>
    <Dependency name="ChimeraX-Markers" version="~=1.0"/>
    <Dependency name="ChimeraX-Label" version="~=1.0"/>
    <Dependency name="ChimeraX-Tug" version="~=1.0"/>
    <Dependency name="ChimeraX-Zone" version="~=1.0"/>
  </Dependencies>

  <Managers>
    <Manager name="toolbar" guiOnly="true"/>
  </Managers>

  <Providers manager="toolbar">
    <!-- hidden File tab -->
    <Provider tab="Extras" section="File" hidden="true"
      name="Open" icon="open-in-app.png" description="Open data file"/>
    <Provider tab="Extras" section="File" hidden="true"
      name="Recent" icon="recentfiles.png" description="Open recent files" after="Open"/>
    <Provider tab="Extras" section="File" hidden="true"
      name="Save" icon="content-save.png" description="Save session file" after="Recent"/>
    <Provider tab="Extras" section="File" hidden="true"
      name="Close" icon="close-box.png" description="Close current session" after="Save"/>
    <Provider tab="Extras" section="File" hidden="true"
      name="Exit" icon="exit.png" description="Exit application" after="Close"/>

    <!-- hidden Undo tab -->
    <Provider tab="Extras" section="Undo" hidden="true"
      name="Undo" icon="undo-variant.png" description="Undo last action"/>
    <Provider tab="Extras" section="Undo" hidden="true"
      name="Redo" icon="redo-variant.png" description="Redo last action"/>

    <!-- Molecule Display tab -->
    <Provider tab="Molecule Display"
      name="tab-md" help="help:user/tools/moldisplay.html"/>
    <Provider tab="Molecule Display" section="Atoms"
      name="layout-atoms" compact="true"/>
    <Provider tab="Molecule Display" section="Cartoons"
      name="layout-cartoons" compact="true" after="Atoms"/>
    <Provider tab="Molecule Display" section="Surfaces"
      name="layout-surfaces" compact="true" after="Cartoons"/>
    <Provider tab="Molecule Display" section="Styles"
      name="layout-styles" after="Surfaces"/>
    <Provider tab="Molecule Display" section="Coloring"
      name="layout-coloring" after="Styles"/>
    <Provider tab="Molecule Display" section="Analysis"
      name="layout-analysis" after="Coloring"/>

    <!-- Graphics tab -->
    <Provider tab="Graphics" after="Molecule Display"
      name="tab-g" help="help:user/tools/graphics.html"/>
    <Provider tab="Graphics" section="Background"
      name="layout-bg" compact="true"/>
    <Provider tab="Graphics" section="Lighting &amp; Effects"
      name="layout-lighting" after="Background"/>
    <Provider tab="Graphics" section="Camera"
      name="layout-cam" after="Lighting &amp; Effects"/>
    <Provider tab="Graphics" section="Camera"
      name="Side view" icon="sideview.png" description="Show side view tool"/>

    <!-- Map tab -->
    <Provider tab="Map" after="Graphics"
      name="tab-map" help="help:user/tools/densitymaps.html"/>
    <!--<Provider tab="Map" section="Map"
      name="layout-map"/>-->
    <Provider tab="Map" section="Style"
      name="layout-map-style" after="Map"/>
    <Provider tab="Map" section="Steps"
      name="layout-map-steps" after="Style"/>
    <Provider tab="Map" section="Subregions"
      name="layout-map-subregions" after="Steps"/>
    <Provider tab="Map" section="Appearance"
      name="layout-map-image-display" after="Subregions"/>
    <Provider tab="Map" section="Calculations"
      name="layout-map-calculations" after="Appearance"/>


    <!-- Markers tab -->
    <Provider tab="Markers" after="Map"
      name="tab-markers" help="help:user/tools/markerplacement.html"/>

    <Provider tab="Markers" section="Place markers"
      name="layout-markers-place"/>
    <Provider tab="Markers" section="Place markers" name="pm1" mouse_mode="mark maximum"
      display_name="Maximum" description="Mark maximum"/>
    <Provider tab="Markers" section="Place markers" name="pm2" mouse_mode="mark plane"
      display_name="Plane" description="Mark volume plane" after="Maximum"/>
    <Provider tab="Markers" section="Place markers" name="pm3" mouse_mode="mark surface"
      display_name="Surface" description="Mark surface" after="Plane"/>
    <Provider tab="Markers" section="Place markers" name="pm4" mouse_mode="mark center"
      display_name="Center" description="Mark center of connected surface" after="Surface"/>
    <Provider tab="Markers" section="Place markers" name="pm5" mouse_mode="mark point"
      display_name="Point" description="Mark 3d point" after="Center"/>

    <Provider tab="Markers" section="Adjust markers"
      name="layout-markers-adjust" after="Place markers"/>
    <Provider tab="Markers" section="Adjust markers" name="am1" mouse_mode="link markers"
      display_name="Link" description="Link consecutively clicked markers"/>
    <Provider tab="Markers" section="Adjust markers" name="am2" mouse_mode="move markers"
      display_name="Move" description="Move markers" after="Link"/>
    <Provider tab="Markers" section="Adjust markers" name="am3" mouse_mode="resize markers"
      display_name="Resize" description="Resize markers or links" after="Move"/>
    <Provider tab="Markers" section="Adjust markers" name="am4" mouse_mode="delete markers"
      display_name="Delete" description="Delete markers or links" after="Resize"/>

    <!-- Right Mouse tab -->
    <Provider tab="Right Mouse" after="Markers"
      name="tab-right-mouse" help="help:user/tools/mousemodes.html"/>

    <Provider tab="Right Mouse" section="Movement"
      name="layout-mouse-movement"/>
    <Provider tab="Right Mouse" section="Movement" name="mm1" mouse_mode="select"
      display_name="Select" description="Select models"/>
    <Provider tab="Right Mouse" section="Movement" name="mm2" mouse_mode="rotate"
      display_name="Rotate" description="Rotate models" after="Select"/>
    <Provider tab="Right Mouse" section="Movement" name="mm3" mouse_mode="translate"
      display_name="Translate" description="Translate models" after="Rotate"/>
    <Provider tab="Right Mouse" section="Movement" name="mm4" mouse_mode="zoom"
      display_name="Zoom" description="Zoom view" after="Translate"/>
    <Provider tab="Right Mouse" section="Movement" name="mm5" mouse_mode="translate selected models"
      display_name="Move model" description="Translate selected models, hold shift key to rotate" after="Zoom"/>
    <Provider tab="Right Mouse" section="Movement" name="mm6" mouse_mode="rotate selected models"
      display_name="Rotate model" description="Rotate selected models, hold shift key to translate" after="Move model"/>
    <Provider tab="Right Mouse" section="Movement" name="mm6a" mouse_mode="move picked models"
      display_name="Drag model" description="Move clicked-on models, hold shift key to rotate" after="Rotate model"/>
    <Provider tab="Right Mouse" section="Movement" name="mm7" mouse_mode="translate selected atoms"
      display_name="Move atoms" description="Translate selected atoms, hold shift key to rotate" after="Drag model"/>
    <Provider tab="Right Mouse" section="Movement" name="mm8" hidden="true" mouse_mode="rotate selected atoms"
      display_name="Rotate atoms" description="Rotate selected atoms, hold shift key to translate" after="Move atoms"/>
    <Provider tab="Right Mouse" section="Movement" name="mm9" mouse_mode="pivot"
      display_name="Pivot" description="Set center of rotation at atom" after="Rotate atoms"/>

    <Provider tab="Right Mouse" section="Annotation"
      name="layout-mouse-annotation" after="Movement"/>
	  ("Annotation", False): [
    <Provider tab="Right Mouse" section="Annotation" name="ma1" mouse_mode="distance"
      display_name="Distance" description="Toggle distance monitor between two atoms"/>
    <Provider tab="Right Mouse" section="Annotation" name="ma2" mouse_mode="label"
      display_name="Label" description="Toggle atom or cartoon label" after="Distance"/>
    <Provider tab="Right Mouse" section="Annotation" name="ma3" mouse_mode="move label"
      display_name="Move label" description="Reposition 2D label" after="Label"/>

    <Provider tab="Right Mouse" section="Clipping"
      name="layout-mouse-clipping" after="Annotation"/>
    <Provider tab="Right Mouse" section="Clipping" name="mc1" mouse_mode="clip"
      display_name="Clip" description="Activate clipping"/>
    <Provider tab="Right Mouse" section="Clipping" name="mc2" mouse_mode="clip rotate"
      display_name="Clip rotate" description="Rotate clipping planes" after="Clip"/>
    <Provider tab="Right Mouse" section="Clipping" name="mc3" mouse_mode="zone"
      display_name="Zone" description="Limit display to zone around clicked residues" after="Clip rotate"/>

    <Provider tab="Right Mouse" section="Map"
      name="layout-mouse-map" after="Clipping"/>
    <Provider tab="Right Mouse" section="Map" name="mM1" mouse_mode="contour level"
      display_name="Contour level" description="Adjust volume data threshold level"/>
    <Provider tab="Right Mouse" section="Map" name="mM2" mouse_mode="move planes"
      display_name="Move planes" description="Move plane or slab along its axis to show a different section" after="Contour level"/>
    <Provider tab="Right Mouse" section="Map" name="mM3" mouse_mode="rotate slab"
      display_name="Rotate slab" description="Tilt volume planes, hold shift key to translate" after="Move planes"/>
    <Provider tab="Right Mouse" section="Map" name="mM4" mouse_mode="crop volume"
      display_name="Crop" description="Crop volume data dragging any face of box outline" after="Rotate slab"/>
    <Provider tab="Right Mouse" section="Map" name="mM5" mouse_mode="tape measure"
      display_name="Tape" description="Measure distance between two map points" after="Crop"/>
    <Provider tab="Right Mouse" section="Map" name="mM6" mouse_mode="pick blobs"
      display_name="Blob" description="Measure and color connected parts of surface" after="Tape"/>
    <Provider tab="Right Mouse" section="Map" name="mM7" mouse_mode="map eraser"
      display_name="Erase" description="Erase parts of a density map setting values in a sphere to zero" after="Blob"/>
    <Provider tab="Right Mouse" section="Map" name="mM8" mouse_mode="play map series"
      display_name="Play series" description="Play map series" after="Erase"/>
    <Provider tab="Right Mouse" section="Map" name="mM9" mouse_mode="windowing"
      display_name="Windowing" description="Adjust volume data thresholds collectively" after="Play series"/>

    <Provider tab="Right Mouse" section="Structure Modification"
      name="layout-mouse-structure" after="Map"/>
    <Provider tab="Right Mouse" section="Structure Modification" name="ms1" mouse_mode="bond rotation"
      display_name="Bond rotation" description="Adjust torsion angle"/>
    <Provider tab="Right Mouse" section="Structure Modification" name="ms2" mouse_mode="swapaa"
      display_name="Swapaa" description="Mutate and label residue" after="Bond rotation"/>
    <Provider tab="Right Mouse" section="Structure Modification" name="ms3" mouse_mode="play coordinates"
      display_name="Play coords" description="Play trajectory" after="Swapaa"/>
    <Provider tab="Right Mouse" section="Structure Modification" name="ms4" mouse_mode="tug"
      display_name="Tug" description="Drag atom while applying dynamics" after="Play coords"/>
    <Provider tab="Right Mouse" section="Structure Modification" name="ms5" mouse_mode="minimize"
      display_name="Minimize" description="Jiggle residue and its neighbors" after="Tug"/>

    <Provider tab="Right Mouse" section="Other"
      name="layout-mouse-other" after="Structure Modification"/>
    <Provider tab="Right Mouse" section="Other" name="mO1" mouse_mode="next docked"
      display_name="Next docked" description="Show next docked ligand"/>
  </Providers>

  <DataFiles>
    <DataDir>icons</DataDir>
    <DataFile>tool.html</DataFile>
    <DataFile>docs/user/tools/Toolbar.html</DataFile>
  </DataFiles>

  <Classifiers>
    <!-- Development Status should be compatible with bundle version number -->
    <PythonClassifier>Development Status :: 3 - Alpha</PythonClassifier>
    <PythonClassifier>License :: Free for non-commercial use</PythonClassifier>
    <ChimeraXClassifier>ChimeraX :: Tool :: Toolbar :: General :: a Windows ribbon-style toolbar</ChimeraXClassifier>
  </Classifiers>

</BundleInfo><|MERGE_RESOLUTION|>--- conflicted
+++ resolved
@@ -1,10 +1,6 @@
 <!-- vi:set shiftwidth=2: -->
 <BundleInfo name="ChimeraX-Toolbar"
-<<<<<<< HEAD
-	    version="2.0.0" package="chimerax.toolbar"
-=======
 	    version="1.1.2" package="chimerax.toolbar"
->>>>>>> 293ca71e
   	    minSessionVersion="1" maxSessionVersion="1">
 
   <Author>UCSF RBVI</Author>
