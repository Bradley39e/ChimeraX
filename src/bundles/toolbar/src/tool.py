--- conflicted
+++ resolved
@@ -295,10 +295,6 @@
                 ("mouse:rotate", None, "Rotate", "Rotate models"),
                 ("mouse:translate", None, "Translate", "Translate models"),
                 ("mouse:zoom", None, "Zoom", "Zoom view"),
-<<<<<<< HEAD
-=======
-                #("mouse:rotate and select", None, "Rotate and select", "Select and rotate models"),
->>>>>>> e538123f
                 ("mouse:translate selected models", None, "Translate Selected", "Translate selected models"),
                 ("mouse:rotate selected models", None, "Rotate Selected", "Rotate selected models"),
                 ("mouse:pivot", None, "Pivot", "Set center of rotation at atom"),
