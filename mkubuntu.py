#!/usr/bin/env python3
# vi: set sw=4 et:
"""
How to take a ChimeraX.app on Linux and turn it into a debian package
for Ubuntu

References:
https://wiki.debian.org/FilesystemHierarchyStandard
https://www.debian.org/doc/debian-policy/
https://www.freedesktop.org/wiki/Specifications/desktop-entry-spec/
#
Designed for Ubuntu, would mostly work on Debian except that ffmpeg
not available in Debian

Steps:
  1. build ChimeraX without Debian supplied prerequisites
  2. create Debian binary package layout
  3. build Deiban package
"""

import os
import subprocess
import sys
import tempfile
import textwrap

# app_author and app_name are the same as ChimeraX_main.py
app_author = "UCSF"
app_name = "ChimeraX"

CHIMERAX_INSTALL = f"{app_name}.app"
CHIMERAX_BIN = f"{CHIMERAX_INSTALL}/bin/{app_name}"

# lintian(1) complains about files /opt
#INST_DIR = "opt"
INST_DIR = "usr/lib"

UBUNTU_DEPENDENCIES = {
    "16.04": {
        "libasound2": "1.1.0",
        "libatk1.0-0": "2.18.0",
        "libbz2-1.0": "1.0.6",
        "libc6": "2.23",
        "libcairo-gobject2": "1.14.6",
        "libcairo2": "1.14.6",
        "libcups2": "2.1.3",
        "libdbus-1-3": "1.10.6",
        "libdrm2": "2.4.83",
        "libegl1-mesa": "17.2.8",
        "libexpat1": "2.1.0",
        "libfftw3-single3": "3.3.4",
        "libfontconfig1": "2.11.94",
        "libfreetype6": "2.6.1",
        "libgcc1": "6.0.1",
        "libgdk-pixbuf2.0-0": "2.32.2",
        "libgl1-mesa-glx": "17.2.8",
        "libglib2.0-0": "2.48.2",
        "libglu1-mesa": "9.0.0",
        "libgstreamer-plugins-base1.0-0": "1.8.3",
        "libgstreamer1.0-0": "1.8.3",
        "libgtk-3-0": "3.18.9",
        "libllvm3.8": "3.8",
        "liblzma5": "5.1.1alpha+20120614",
        "libnspr4": "4.13.1",
        "libnss3": "3.28.4",
        "libpango-1.0-0": "1.38.1",
        "libpangocairo-1.0-0": "1.38.1",
        "libpulse-mainloop-glib0": "8.0",
        "libpulse0": "8.0",
        "libssl1.0.0": "1.0.2g",
        "libstdc++6": "5.4.0",
        "libx11-6": "1.6.3",
        "libx11-xcb1": "1.6.3",
        "libxcb-glx0": "1.11.1",
        "libxcb-xfixes0": "1.11.1",
        "libxcb1": "1.11.1",
        "libxcomposite1": "0.4.4",
        "libxcursor1": "1.1.14",
        "libxdamage1": "1.1.4",
        "libxext6": "1.3.3",
        "libxfixes3": "5.0.1",
        "libxi6": "1.7.6",
        "libxrandr2": "1.5.0",
        "libxrender1": "0.9.9",
        "libxtst6": "1.2.2",
        "zlib1g": "1.2.8.dfsg",
        "xdg-utils": "1.0",  # TODO: get right version
    },
    "18.04": {
        "libasound2": "1.1.3",
        "libatk1.0-0": "2.28.1",
        "libbz2-1.0": "1.0.6",
        "libc6": "2.27",
        "libcairo-gobject2": "1.15.10",
        "libcairo2": "1.15.10",
        "libcups2": "2.2.7",
        "libdbus-1-3": "1.12.2",
        "libdrm2": "2.4.91",
        "libegl1": "1.0.0",
        "libexpat1": "2.2.5",
        "libffi6": "3.2.1",
        "libfftw3-single3": "3.3.7",
        "libfontconfig1": "2.12.6",
        "libfreetype6": "2.8.1",
        "libgcc1": "8-20180414",
        "libgdk-pixbuf2.0-0": "2.36.11",
        "libgl1": "1.0.0",
        "libglib2.0-0": "2.56.1",
        "libglu1-mesa": "9.0.0",
        "libgstreamer-plugins-base1.0-0": "1.14.1",
        "libgstreamer1.0-0": "1.14.1",
        "libgtk-3-0": "3.22.30",
        "libllvm6.0": "6.0",
        "liblzma5": "5.2.2",
        "libnspr4": "4.18",
        "libnss3": "3.35",
        "libpango-1.0-0": "1.40.14",
        "libpangocairo-1.0-0": "1.40.14",
        "libpulse-mainloop-glib0": "11.1",
        "libpulse0": "11.1",
        "libssl1.1": "1.1.0g",
        "libstdc++6": "8-20180414",
        "libx11-6": "1.6.4",
        "libx11-xcb1": "1.6.4",
        "libxcb-glx0": "1.13",
        "libxcb-xfixes0": "1.13",
        "libxcb1": "1.13",
        "libxcomposite1": "0.4.4",
        "libxcursor1": "1.1.15",
        "libxdamage1": "1.1.4",
        "libxext6": "1.3.3",
        "libxfixes3": "5.0.3",
        "libxi6": "1.7.9",
        "libxrandr2": "1.5.1",
        "libxrender1": "0.9.10",
        "libxtst6": "1.2.3",
        "xdg-utils": "1.1.2",
        "zlib1g": "1.2.11.dfsg",
    }
}

def main():
    """main program"""
    # assume ChimeraX.app already has appropriate binaries
    error = False
    os_version = None
    build = 'release'
    if len(sys.argv) >= 2:
        os_version = sys.argv[1]
    else:
        error = True
    if len(sys.argv) >= 3:
        build = sys.argv[2]
        if build not in ['release', 'candidate', 'daily']:
            error = True
    if error or len(sys.argv) > 3 or os_version not in UBUNTU_DEPENDENCIES:
        print(f'Usage: {sys.argv[0]} ubuntu-version [build-type]', file=sys.stderr)
        print('  Supported Ubuntu versions are:', ', '.join(UBUNTU_DEPENDENCIES.keys()),
              file=sys.stderr)
        print('  Build-type is one of "release", "candidate", or "daily"', file=sys.stderr)
        raise SystemExit(2)
    dependencies = UBUNTU_DEPENDENCIES[os_version]
    full_version = subprocess.check_output([
        CHIMERAX_BIN, "--nocolor", "--version"], stderr=subprocess.DEVNULL).decode()
    full_version = full_version.strip().split('\n')[1]
    full_version = full_version.split(':', maxsplit=1)[1].strip()
    version_number, version_date = full_version.split(maxsplit=1)
    version_date = version_date[1:-1].replace('-', '.')
    pkg_name = f"{app_author.lower()}-{app_name.lower()}"
    bin_name = app_name.lower()  # name of command in /usr/bin
    if build == 'daily':
        # daily build, version is date
        version = version_date
        pkg_name += "-daily"
        bin_name += "-daily"
    elif build == 'release':
        # release build
        version = version_number
    else:
        # candiate build
<<<<<<< HEAD
        version = f"{version_number}+beta_{version_date}"
=======
        version = f"{version_number}+rc{version_date}"
>>>>>>> 112e32f5
    deb_name = f"{pkg_name}-{version}"  # name of .deb file

    # print('full_version:', repr(full_version))
    # print('version_number:', version_number)
    # print('version_date:', version_date)
    # print('deb_name:', deb_name)
    # print('pkg_name:', pkg_name)
    # print('bin_name:', bin_name)

    os.umask(0o22)  # turn off group and other writability
    pkg_root = deb_name
    os.mkdir(pkg_root)
    debian_dir = f"{pkg_root}/DEBIAN"
    os.mkdir(debian_dir)
    make_control_file(debian_dir, pkg_name, version, dependencies)
    make_postinst(debian_dir, pkg_name, bin_name)
    make_prerm(debian_dir, pkg_name, bin_name)
    doc_dir = f"{pkg_root}/usr/share/doc/{pkg_name}"
    os.makedirs(doc_dir)
    make_copyright_file(doc_dir)
    make_changelog_file(doc_dir)
    # add_readme(doc_dir)

    copy_app(pkg_root, pkg_name)
    make_bin(pkg_root, pkg_name, bin_name)
    src = f'{app_name}.app/share/man/man1/{app_name}.1'
    make_man_file(src, pkg_root, bin_name)

    subprocess.check_call(['/bin/chmod', '-R', 'a+rX,go-w', pkg_root])

    dst_dir = f'./ubuntu-{os_version}'
    os.makedirs(dst_dir, exist_ok=True)

    # fakeroot environment file
    frenv = tempfile.NamedTemporaryFile(prefix='frenv-', suffix='.db')
    subprocess.check_call([
        '/usr/bin/fakeroot',
        '-s', frenv.name,
        '--',
        '/bin/chown',
        '-hRP',
        '0.0',
        pkg_root
    ])
    subprocess.check_call([
        '/usr/bin/fakeroot',
        '-i', frenv.name,
        '--',
        '/usr/bin/dpkg-deb',
        '--build',
        pkg_root,
        dst_dir
    ])


def copy_app(pkg_root, pkg_name):
    """Copy application to correct place in package hierarchy"""
    import shutil
    src = f'{app_name}.app'
    dst_dir = f'{pkg_root}/{INST_DIR}'
    dst = f'{pkg_root}/{INST_DIR}/{pkg_name}'
    os.makedirs(dst_dir)
    shutil.copytree(src, dst)

    # cleanup -- remove __pycache__ directories
    cache_dirs = subprocess.check_output([
        '/usr/bin/find',
        dst,
        '-name', '__pycache__'
        ]).strip().decode().split('\n')
    for d in cache_dirs:
        shutil.rmtree(d)

    # cleanup -- remove python shell scripts
    for fn in os.listdir(f'{dst}/bin'):
        filename = f'{dst}/bin/{fn}'
        if not os.path.isfile(filename):
            continue
        with open(filename, 'rb') as f:
            header = f.read(64)
        if header[0:2] != b'#!':
            continue
        program = header[2:].lstrip()
        if program.startswith(b'/bin/') or \
                program.startswith(b'/usr/bin/'):
            continue
        os.remove(filename)


def make_bin(pkg_root, pkg_name, bin_name):
    """Make symbolic link to executable"""
    bin_dir = f'{pkg_root}/usr/bin'
    os.makedirs(bin_dir, exist_ok=True)
    os.symlink(f'../../{INST_DIR}/{pkg_name}/bin/{app_name}', f'{bin_dir}/{bin_name}')


def make_control_file(debian_dir, pkg_name, version, dependencies):
    """Make control file"""
    # see "man 1 deb-control"
    if dependencies is not None:
        deps = list(dependencies)
    else:
        deps = []
    deps.insert(0, 'ffmpeg')
    depends = ', '.join(deps)
    with open(f"{debian_dir}/control", 'w') as f:
        print(textwrap.dedent(f"""\
            Package: {pkg_name}
            Version: {version}
            Architecture: amd64
            Maintainer: Chimera Staff <chimera-staff@cgl.ucsf.edu>
            Description: molecular visualization
             UCSF ChimeraX (or simply ChimeraX) is the next-generation
             molecular visualization program from the Resource for Biocomputing
             Visualization, and Informatics (RBVI), following UCSF Chimera. 
             ChimeraX can be downloaded free of charge for academic, government
             nonprofit, and personal use. Commercial users, please see licensing.
            Homepage: https://www.rbvi.ucsf.edu/chimerax/
            Bugs: mailto:chimerax-bugs@cgl.ucsf.edu
            Section: contrib/science
            Priority: optional
            Suggests: opencl-icd
            Tag: science::visualisation, science::modelling, field::biology, field::chemistry,
             field::biology:structural, field::biology:bioinformatics,
             biology::nucleic-acids, biology::peptidic,
             use::viewing, use::analysing,
             scope::application, x11::application, role::program,
             interface::3d, interface::graphical, interface::commandline,
             implemented-in::c++, implemented-in::python, uitoolkit::qt,
             network::client
            Depends: {depends}
            """), file=f)


def make_postinst(debian_dir, pkg_name, bin_name):
    # see "man 1 deb-postinst"
    with open(f"{debian_dir}/postinst", 'w') as f:
        print(textwrap.dedent(f"""\
            #!/bin/sh
            set -e
            case "$1" in
                configure)
                    echo "Install desktop menu and associated mime types"
                    {bin_name} --exit --nogui --silent --cmd 'linux xdg-install system true'
                    echo "Precompiling Python packages"
                    ({bin_name} -m compileall /{INST_DIR}/{pkg_name} || exit 0)
                ;;
            esac
            """), file=f)
        os.fchmod(f.fileno(), 0o755)


def make_prerm(debian_dir, pkg_name, bin_name):
    # see "man 1 deb-prerm"
    with open(f"{debian_dir}/prerm", 'w') as f:
        print(textwrap.dedent(f"""\
            #!/bin/sh
            set -e
            echo "Deregister desktop menu and associated mime types"
            {bin_name} --exit --nogui --silent --cmd 'linux xdg-uninstall system true'
            echo "Remove Python cache files"
            find /{INST_DIR}/{pkg_name} -name __pycache__ -print0 | xargs -0 /bin/rm -rf
            """), file=f)
        os.fchmod(f.fileno(), 0o755)


def make_copyright_file(doc_dir):
    """Copy the copyright file"""
    # copyright file
    with open("copyright.txt") as f:
        our_copyright = f.read()
    with open(f"{doc_dir}/copyright", 'w') as f:
        print(textwrap.dedent("""\
            Format: https://www.debian.org/doc/packaging-manuals/copyright-format/1.0/

            Upstream-Name: ChimeraX
            Upstream-Contact: chimerax@rbvi.ucsf.edu
            Source: https://www.rbvi.ucsf.edu/chimerax/

            Disclaimer:  Package is maintained by the ChimeraX team
              Copyrights for embedded code are given in the documentation
              in INSTALLDIR/share/docs/embeded.html

            Comment:

              The computer code and documentation that comprises UCSF ChimeraX is protected
              by copyrights held by The Regents of the University of California ("The Regents")
              and is licensed for non-commercial use at no cost by The Regents.

              COMMERCIAL USE OF UCSF CHIMERAX IS COVERED BY A SEPARATE WRITTEN LICENSE AGREEMENT.
              Commercial licensing costs are tier-based, depending on the number of users.
              Please email chimerax@cgl.ucsf.edu
              if you are interested in using ChimeraX for commercial purposes.

            License: free for non-commercial use
            """), file=f)
        for line in our_copyright.split('\n'):
            if line.startswith("=== UCSF ChimeraX"):
                continue
            print(' ', line, file=f)


def gzip(filename):
    """Gzip without saving timestamp (nor name) so it is reproducible"""
    subprocess.check_call(['gzip', '-n9', filename])


def make_changelog_file(doc_dir):
    """Copy the change log file"""
    filename = f"{doc_dir}/changelog"
    with open(filename, 'wt') as f:
        print("See https://www.rbvi.ucsf.edu/trac/ChimeraX/wiki/ChangeLog", file=f)
    gzip(filename)


def make_man_file(src_file, pkg_root, bin_name):
    base, ext = os.path.splitext(src_file)
    if not ext or not os.path.exists(src_file):
        return
    section = ext[1:]
    man_dir = f'{pkg_root}/usr/share/man/man{section}'
    man_file = f'{man_dir}/{bin_name}.{section}'
    os.makedirs(man_dir, exist_ok=True)

    with open(src_file, 'rb') as f:
        src = f.read()
    with open(man_file, 'wb') as f:
        f.write(src)
    gzip(man_file)


if __name__ == '__main__':
    main()<|MERGE_RESOLUTION|>--- conflicted
+++ resolved
@@ -178,11 +178,7 @@
         version = version_number
     else:
         # candiate build
-<<<<<<< HEAD
-        version = f"{version_number}+beta_{version_date}"
-=======
         version = f"{version_number}+rc{version_date}"
->>>>>>> 112e32f5
     deb_name = f"{pkg_name}-{version}"  # name of .deb file
 
     # print('full_version:', repr(full_version))
