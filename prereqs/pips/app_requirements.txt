--- conflicted
+++ resolved
@@ -14,13 +14,8 @@
 grako==3.16.5
 html2text==2020.1.16
 ihm==0.27
-<<<<<<< HEAD
-imagecodecs==2021.11.20 ; platform_machine != 'arm64'
+imagecodecs==2022.2.22 ; platform_machine != 'arm64'
 ipykernel==6.15.0
-=======
-imagecodecs==2022.2.22 ; platform_machine != 'arm64'
-ipykernel==6.6.1
->>>>>>> cbecc762
 # if ipython updated, make sure autocompletion still works (e.g. "mi<tab>" becomes min) and if not then
 # try a newer version of jedi
 ipython==8.4.0
