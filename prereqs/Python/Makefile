--- conflicted
+++ resolved
@@ -44,16 +44,12 @@
 ENV_CONFIGURE += LDFLAGS='$(LDFLAGS)'
 CONFIG_OPTIONS += --enable-shared
 else
-<<<<<<< HEAD
 # In order for Python's setup.py to decide that sqlite3 support is available,
 # it needs to find the include file in the SDK, and it finds the SDK location
 # by looking for a '-isysroot' flag in CFLAGS, so provide one...
 SDK_LOC = $(shell echo | gcc -xc -E -v - 2>&1 | grep '\.sdk/usr/include$$' | cut -d . -f 1,2,3,4).sdk
 LDFLAGS += -Wl,-rpath,"$(libdir)"
 ENV_CONFIGURE += LDFLAGS='$(LDFLAGS) -F$(frameworkdir)' CFLAGS='$(CFLAGS) -isysroot $(SDK_LOC)'
-=======
-ENV_CONFIGURE += LDFLAGS='$(LDFLAGS) -F$(frameworkdir)'
->>>>>>> 82cd4dd4
 CONFIG_OPTIONS += --enable-framework=$(frameworkdir) --prefix=$(build_prefix)
 pyappdir = $(PYTHON_FRAMEWORK)/Resources/Python.app/Contents/MacOS
 endif
