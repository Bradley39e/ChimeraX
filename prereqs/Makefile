--- conflicted
+++ resolved
@@ -126,13 +126,8 @@
 .NOTPARALLEL:
 
 # keep in alphabetical order, dependencies go below
-<<<<<<< HEAD
-#SUBDIRS	+= cxservices gdcm imex lineprofiler openmm pips PyQt Python
-SUBDIRS	+= ambertools cxservices imex lineprofiler openmm pips PyQt Python
-=======
-#SUBDIRS	+= cxservices gdcm imex lineprofiler openmm pips Python
-SUBDIRS	+= cxservices imex lineprofiler openmm pips Python
->>>>>>> 4c3f11c3
+#SUBDIRS	+= ambertools cxservices gdcm imex lineprofiler openmm pips Python
+SUBDIRS	+= ambertools cxservices imex lineprofiler openmm pips Python
 
 # All needed subdirectories must be set by now.
 include $(TOP)/mk/subdir.make
